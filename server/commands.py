--- conflicted
+++ resolved
@@ -9768,7 +9768,6 @@
         c.send_ic(msg=arg, color=5, bypass_replace=True)
 
 
-<<<<<<< HEAD
 def ooc_cmd_peek(client: ClientManager.Client, arg: str):
     """
     Obtains information about an area visible from the current area equivalent to doing /look there.
@@ -10017,7 +10016,8 @@
         raise ClientError('Your zone has not set a zone paranoia level.')
     else:
         client.send_ooc(f'The paranoia level of your zone is {paranoia}.')
-=======
+        
+        
 def ooc_cmd_pos_force(client: ClientManager.Client, arg: str):
     """ (STAFF ONLY)
     Changes the IC position of a particular player, or all players in your current area if not
@@ -10071,7 +10071,6 @@
                                is_zstaff_flex=True)
     client.send_ooc_others(f'Your position was changed to {pos}.',
                            is_zstaff_flex=False, part_of=targets)
->>>>>>> 755a488b
 
 
 def ooc_cmd_exec(client: ClientManager.Client, arg: str):
