# TsuserverDR, a Danganronpa Online server based on tsuserver3, an Attorney Online server
#
# Copyright (C) 2016 argoneus <argoneuscze@gmail.com> (original tsuserver3)
# Current project leader: 2018-22 Chrezm/Iuvee <thechrezm@gmail.com>
#
# This program is free software: you can redistribute it and/or modify
# it under the terms of the GNU General Public License as published by
# the Free Software Foundation, either version 3 of the License, or
# (at your option) any later version.
#
# This program is distributed in the hope that it will be useful,
# but WITHOUT ANY WARRANTY; without even the implied warranty of
# MERCHANTABILITY or FITNESS FOR A PARTICULAR PURPOSE.  See the
# GNU General Public License for more details.
#
# You should have received a copy of the GNU General Public License
# along with this program. If not, see <http://www.gnu.org/licenses/>.

# WARNING!
# This class will suffer major reworkings for 4.3

from __future__ import annotations
from multiprocessing.connection import Client
from typing import Any, Callable, Dict, List, Tuple

import asyncio
import errno
import importlib
import json
import random
import socket
import ssl
import sys
import traceback
import urllib.request, urllib.error
import warnings
import yaml

from server import logger
from server.network.ao_protocol import AOProtocol
from server.area_manager import AreaManager
from server.ban_manager import BanManager
from server.constants import Constants
from server.client_manager import ClientManager
from server.exceptions import ServerError
from server.game_manager import GameManager
from server.network.ms3_protocol import MasterServerClient
from server.party_manager import PartyManager
from server.tasker import Tasker
from server.timer_manager import TimerManager
from server.trial_manager import TrialManager
from server.zone_manager import ZoneManager

from server.validate.backgrounds import ValidateBackgrounds
from server.validate.characters import ValidateCharacters
from server.validate.config import ValidateConfig
from server.validate.gimp import ValidateGimp
from server.validate.music import ValidateMusic


class TsuserverDR:
    def __init__(self, protocol: AOProtocol = None,
                 client_manager: ClientManager = None, in_test: bool = False):
        self.logged_packet_limit = 100  # Arbitrary
        self.logged_packets = []
        self.print_packets = False  # For debugging purposes
        self._server = None  # Internal server object, changed to proper object later

        self.release = 4
        self.major_version = 3
<<<<<<< HEAD
        self.minor_version = 2
        self.segment_version = 'a10'
        self.internal_version = 'm220522a'
=======
        self.minor_version = 1
        self.segment_version = 'post1'
        self.internal_version = '220516a'
>>>>>>> 6bf9431d
        version_string = self.get_version_string()
        self.software = 'TsuserverDR {}'.format(version_string)
        self.version = 'TsuserverDR {} ({})'.format(version_string, self.internal_version)
        self.in_test = in_test

        self.protocol = AOProtocol if protocol is None else protocol
        client_manager = ClientManager if client_manager is None else client_manager
        logger.log_print = logger.log_print2 if self.in_test else logger.log_print
        logger.log_server = logger.log_server2 if self.in_test else logger.log_server
        self.random = importlib.reload(random)

        logger.log_print('Launching {}...'.format(self.version))
        logger.log_print('Loading server configurations...')

        self.config = None
        self.local_connection = None
        self.masterserver_connection = None
        self.shutting_down = False
        self.loop = None
        self.last_error = None
        self.allowed_iniswaps = None
        self.area_list = None
        self.old_area_list = None
        self.default_area = 0
        self.all_passwords = list()
        self.global_allowed = True
        self.server_select_name = 'SERVER_SELECT'

        self.load_config()
        self.timer_manager = TimerManager(self)
        self.client_manager: ClientManager = client_manager(self)
        self.char_list = list()
        self.load_iniswaps()
        self.load_characters()

        self.game_manager = GameManager(self)
        self.trial_manager = TrialManager(self)
        self.zone_manager = ZoneManager(self)
        self.area_manager = AreaManager(self)
        self.ban_manager = BanManager(self)
        self.party_manager = PartyManager(self)

        self.ipid_list = {}
        self.hdid_list = {}
        self.music_list = None
        self.backgrounds = None
        self.gimp_list = list()
        self.load_commandhelp()
        self.load_music()
        self.load_backgrounds()
        self.load_ids()
        self.load_gimp()

        self.ms_client = None
        self.rp_mode = True
        self.user_auth_req = False
        self.showname_freeze = False
        self.commands = importlib.import_module('server.commands')
        self.commands_alt = importlib.import_module('server.commands_alt')
        self.logger_handlers = logger.setup_logger(debug=self.config['debug'])

        logger.log_print('Server configurations loaded successfully!')

        self.error_queue = None
        with open('config/110_new_music.yaml') as f:
            self.new_110_music = set(yaml.load(f, yaml.SafeLoader))

        self._server = None

    async def start(self):
        self.loop = asyncio.get_event_loop()
        self.error_queue = asyncio.Queue()

        self.tasker = Tasker(self)
        bound_ip = '0.0.0.0'
        if self.config['local']:
            bound_ip = '127.0.0.1'
            server_name = 'localhost'
            logger.log_print('Starting a local server...')
        else:
            server_name = self.config['masterserver_name']
            logger.log_print('Starting a nonlocal server...')

        # Check if port is available
        port = self.config['port']
        with socket.socket(socket.AF_INET, socket.SOCK_STREAM) as s:
            try:
                s.bind((bound_ip, port))
            except socket.error as exc:
                if exc.errno == errno.EADDRINUSE:
                    msg = (f'Port {port} is in use by another application. Make sure to close any '
                           f'conflicting applications (even another instance of this server) and '
                           f'try again.')
                    raise ServerError(msg)
                raise exc
            except OverflowError as exc:
                msg = str(exc).replace('bind(): ', '').capitalize()
                msg += ' Make sure to set your port number to an appropriate value and try again.'
                raise ServerError(msg)

        # Yes there is a race condition here (between checking if port is available, and actually
        # using it). The only side effect of a race condition is a slightly less nice error
        # message, so it's not that big of a deal.
        self._server = await self.loop.create_server(lambda: self.protocol(self),
                                                     bound_ip, port,
                                                     start_serving=False)
        asyncio.create_task(self._server.serve_forever())
        logger.log_pserver('Server started successfully!')

        if self.config['local']:
            host_ip = '127.0.0.1'
        else:
            try:
                host_ip = (urllib.request.urlopen('https://api.ipify.org',
                                                  context=ssl.SSLContext())
                           .read().decode('utf8'))
            except urllib.error.URLError as ex:
                host_ip = None
                logger.log_pdebug('Unable to obtain personal IP from https://api.ipify.org\n'
                                  '{}: {}\n'
                                  'Players may be unable to join.'
                                  .format(type(ex).__name__, ex.reason))
        if host_ip is not None:
            logger.log_pdebug('Server should be now accessible from {}:{}:{}'
                              .format(host_ip, self.config['port'], server_name))
        if not self.config['local']:
            logger.log_pdebug('If you want to join your server from this device, you may need to '
                              'join with this IP instead: 127.0.0.1:{}:localhost'
                              .format(self.config['port']))

        if self.config['local']:
            self.local_connection = asyncio.create_task(self.tasker.do_nothing())

        if self.config['use_masterserver']:
            self.ms_client = MasterServerClient(self)
            self.masterserver_connection = asyncio.create_task(self.ms_client.connect())
            print(' ')
            logger.log_print('Attempting to connect to the master server at {} with the '
                             'following details:'.format(self.config['masterserver_ip']))
            logger.log_print('*Server name: {}'.format(self.config['masterserver_name']))
            logger.log_print('*Server description: {}'
                             .format(self.config['masterserver_description']))

        raise await self.error_queue.get()

    async def normal_shutdown(self):

        # Cleanup operations
        self.shutting_down = True

        # Cancel further polling for master server
        if self.local_connection:
            self.local_connection.cancel()
            await self.tasker.await_cancellation(self.local_connection)

        if self.masterserver_connection:
            self.masterserver_connection.cancel()
            await self.tasker.await_cancellation(self.masterserver_connection)
            await self.tasker.await_cancellation(self.ms_client.shutdown())

        # Cancel pending client tasks and cleanly remove them from the areas
        players = self.get_player_count()
        logger.log_print('Kicking {} remaining client{}.'
                         .format(players, 's' if players != 1 else ''))

        for client in self.get_clients():
            client.disconnect()

        if self._server:
            self._server.close()
            await self._server.wait_closed()

    def get_version_string(self):
        mes = '{}.{}.{}'.format(self.release, self.major_version, self.minor_version)
        if self.segment_version:
            mes = '{}-{}'.format(mes, self.segment_version)
        return mes

    def reload(self):
        # Keep backups in case of failure
        backup = [self.char_list.copy(), self.music_list.copy(), self.backgrounds.copy()]

        # Do a dummy YAML load to see if the files can be loaded and parsed at all first.
        reloaded_assets = [self.load_characters, self.load_backgrounds, self.load_music]
        for reloaded_asset in reloaded_assets:
            try:
                reloaded_asset()
            except ServerError.YAMLInvalidError as exc:
                # The YAML exception already provides a full description. Just add the fact the
                # reload was undone to ease the person who ran the command's nerves.
                msg = (f'{exc} Reload was undone.')
                raise ServerError.YAMLInvalidError(msg)
            except ServerError.FileSyntaxError as exc:
                msg = f'{exc} Reload was undone.'
                raise ServerError(msg)

        # Only on success reload
        self.load_characters()
        self.load_backgrounds()

        try:
            self.load_music()
        except ServerError as exc:
            self.char_list, self.music_list, self.backgrounds = backup
            msg = ('The new music list returned the following error when loading: `{}`. Fix the '
                   'error and try again. Reload was undone.'
                   .format(exc))
            raise ServerError.FileSyntaxError(msg)

    def reload_commands(self):
        try:
            self.commands = importlib.reload(self.commands)
            self.commands_alt = importlib.reload(self.commands_alt)
        except Exception as error:
            return error

    def log_packet(self, client: ClientManager.Client, packet: str, incoming: bool):
        while len(self.logged_packets) > self.logged_packet_limit:
            self.logged_packets.pop(0)
        entry = ('R:' if incoming else 'S:', Constants.get_time_iso(), str(client.id), packet)
        self.logged_packets.append(entry)

    def new_client(self, transport, protocol=None) -> Tuple[ClientManager.Client, bool]:
        c, valid = self.client_manager.new_client(transport, protocol=protocol)
        if self.rp_mode:
            c.in_rp = True
        c.server = self
        c.area = self.area_manager.default_area()
        c.area.new_client(c)
        return c, valid

    def remove_client(self, client: ClientManager.Client):
        client.area.remove_client(client)
        self.client_manager.remove_client(client)

    def is_client(self, client: ClientManager.Client):
        # This should only be False for clients that have been disconnected.
        return not client.disconnected and self.client_manager.is_client(client)

    def get_clients(self) -> List[ClientManager.Client]:
        """
        Return a copy of all the clients connected to the server, sorted in ascending order by
        client ID.

        Returns
        -------
        list of ClientManager.Client
            Clients connected to the server.

        """
        return sorted(self.client_manager.clients)

    def get_player_count(self) -> int:
        # Ignore players in the server selection screen.
        return len([client for client in self.get_clients() if client.char_id is not None])

    def load_backgrounds(self) -> List[str]:
        backgrounds = ValidateBackgrounds().validate('config/backgrounds.yaml')

        self.backgrounds = backgrounds
        default_background = self.backgrounds[0]
        # Make sure each area still has a valid background
        for area in self.area_manager.areas:
            if area.background not in self.backgrounds and not area.cbg_allowed:
                # The area no longer has a valid background, so change it to some valid background
                # like the first one
                area.change_background(default_background)
                area.broadcast_ooc(f'After a server refresh, your area no longer had a valid '
                                   f'background. Switching to {default_background}.')

        return backgrounds.copy()

    def load_config(self) -> Dict[str, Any]:
        self.config = ValidateConfig().validate('config/config.yaml')

        self.config['motd'] = self.config['motd'].replace('\\n', ' \n')
        self.all_passwords = list()
        passwords = [
            'modpass',
            'cmpass',
            'gmpass',
            'gmpass1',
            'gmpass2',
            'gmpass3',
            'gmpass4',
            'gmpass5',
            'gmpass6',
            'gmpass7',
            ]

        self.all_passwords = [self.config[password]
                              for password in passwords if self.config[password]]

        # Default values to fill in config.yaml if not present
        defaults_for_tags = {
            'discord_link': None,
            'utc_offset': 'local',

            'max_numdice': 20,
            'max_numfaces': 11037,
            'max_modifier_length': 12,
            'max_acceptable_term': 22074,
            'def_numdice': 1,
            'def_numfaces': 6,
            'def_modifier': '',

            'blackout_background': 'Blackout_HD',
            'default_area_description': 'No description.',
            'party_lights_timeout': 10,
            'showname_max_length': 30,
            'sneak_handicap': 5,
            'spectator_name': 'SPECTATOR',

            'music_change_floodguard': {'times_per_interval': 1,
                                        'interval_length': 0,
                                        'mute_length': 0}
            }

        for (tag, value) in defaults_for_tags.items():
            if tag not in self.config:
                self.config[tag] = value

        return self.config

    def load_characters(self) -> List[str]:
        characters = ValidateCharacters().validate('config/characters.yaml')

        if self.char_list != characters:
            # Inconsistent character list, so change everyone to spectator
            for client in self.get_clients():
                if client.char_id != -1:
                    # Except those that are already spectators
                    client.change_character(-1)
                client.send_ooc('The server character list was changed and no longer reflects your '
                                'client character list. Please rejoin the server.')

        self.char_list = characters
        return characters.copy()

    def load_commandhelp(self):
        with Constants.fopen('README.md', 'r', encoding='utf-8') as readme:
            lines = [x.rstrip() for x in readme.readlines()]

        self.linetorank = {
            '### User Commands': 'normie',
            '### GM Commands': 'gm',
            '### Community Manager Commands': 'cm',
            '### Moderator Commands': 'mod'}

        self.commandhelp = {
            'normie': dict(),
            'gm': dict(),
            'cm': dict(),
            'mod': dict()}

        # Look for the start of the command list
        try:
            start_index = lines.index('## Commands')
            end_index = lines.index('### Debug commands')
        except ValueError as error:
            error_mes = ", ".join([str(s) for s in error.args])
            message = ('Unable to generate help based on README.md: {}. Are you sure you have the '
                       'latest README.md?'.format(error_mes))
            raise ServerError(message)

        rank = None
        current_command = None

        for line in lines[start_index:end_index]:
            # Check if empty line
            if not line:
                continue

            # Check if this line defines the rank we are taking a look at right now
            if line in self.linetorank.keys():
                rank = self.linetorank[line]
                current_command = None
                continue

            # Otherwise, check if we do not have a rank yet
            if rank is None:
                continue

            # Otherwise, check if this is the start of a command
            if line[0] == '*':
                # Get the command name
                command_split = line[4:].split('** ')
                if len(command_split) == 1:
                    # Case: * **version**
                    current_command = command_split[0][:-2]
                else:
                    # Case: * **uninvite** "ID/IPID"
                    current_command = command_split[0]

                formatted_line = '/{}'.format(line[2:])
                formatted_line = formatted_line.replace('**', '')
                self.commandhelp[rank][current_command] = [formatted_line]
                continue

            # Otherwise, line is part of command description, so add it to its current command desc
            #     - Unlocks your area, provided the lock came as a result of /lock.
            # ... assuming we have a command
            if current_command:
                self.commandhelp[rank][current_command].append(line[4:])
                continue

            # Otherwise, we have a line that is a description of the rank
            # Do nothing about them
            continue  # Not really needed, but made explicit

    def load_ids(self):
        self.ipid_list = dict()
        self.hdid_list = dict()

        # load ipids
        try:
            with Constants.fopen('storage/ip_ids.json', 'r', encoding='utf-8') as whole_list:
                self.ipid_list = json.load(whole_list)
        except ServerError.FileNotFoundError:
            with Constants.fopen('storage/ip_ids.json', 'w', encoding='utf-8') as whole_list:
                json.dump(dict(), whole_list)
            message = 'WARNING: File not found: storage/ip_ids.json. Creating a new one...'
            logger.log_pdebug(message)
        except Exception as ex:
            message = 'WARNING: Error loading storage/ip_ids.json. Will assume empty values.\n'
            message += '{}: {}'.format(type(ex).__name__, ex)
            logger.log_pdebug(message)

        # If the IPID list is not a dict, fix the file
        # Why on earth is it called an IPID list if it is a Python dict is beyond me.
        if not isinstance(self.ipid_list, dict):
            message = (f'WARNING: File storage/ip_ids.json had a structure of the wrong type: '
                       f'{self.ipid_list}. Replacing it with a proper type.')
            logger.log_pdebug(message)
            self.ipid_list = dict()
            self.dump_ipids()

        # load hdids
        try:
            with Constants.fopen('storage/hd_ids.json', 'r', encoding='utf-8') as whole_list:
                self.hdid_list = json.loads(whole_list.read())
        except ServerError.FileNotFoundError:
            with Constants.fopen('storage/hd_ids.json', 'w', encoding='utf-8') as whole_list:
                json.dump(dict(), whole_list)
            message = 'WARNING: File not found: storage/hd_ids.json. Creating a new one...'
            logger.log_pdebug(message)
        except Exception as ex:
            message = 'WARNING: Error loading storage/hd_ids.json. Will assume empty values.\n'
            message += '{}: {}'.format(type(ex).__name__, ex)
            logger.log_pdebug(message)

        # If the HDID list is not a dict, fix the file
        # Why on earth is it called an HDID list if it is a Python dict is beyond me.
        if not isinstance(self.hdid_list, dict):
            message = (f'WARNING: File storage/hd_ids.json had a structure of the wrong type: '
                       f'{self.hdid_list}. Replacing it with a proper type.')
            logger.log_pdebug(message)
            self.hdid_list = dict()
            self.dump_hdids()

    def load_iniswaps(self):
        try:
            with Constants.fopen('config/iniswaps.yaml', 'r', encoding='utf-8') as iniswaps:
                self.allowed_iniswaps = Constants.yaml_load(iniswaps)
        except Exception as ex:
            message = 'WARNING: Error loading config/iniswaps.yaml. Will assume empty values.\n'
            message += '{}: {}'.format(type(ex).__name__, ex)

            logger.log_pdebug(message)

    def load_music(self, music_list_file: str = 'config/music.yaml',
                   server_music_list: bool = True) -> List[Dict[str, Any]]:
        music_list = ValidateMusic().validate(music_list_file)

        if server_music_list:
            self.music_list = music_list
            try:
                self.build_music_list(music_list=music_list)
            except ServerError.FileSyntaxError as exc:
                msg = (f'File {music_list_file} returned the following error when loading: '
                       f'`{exc.message}`')
                raise ServerError.FileSyntaxError(msg)

        return music_list.copy()

    def load_gimp(self):
        try:
            gimp_list = ValidateGimp().validate('config/gimp.yaml')
        except ServerError.FileNotFoundError:
            gimp_list = [
                'ERP IS BAN',
                'HELP ME',
                '(((((case????)))))',
                'Anyone else a fan of MLP?',
                'does this server have sans from undertale?',
                'what does call mod do',
                'Join my discord server please',
                'can I have mod pls?',
                'why is everyone a missingo?',
                'how 2 change areas?',
                '19 years of perfection, i don\'t play games to fucking lose',
                ('nah... your taunts are fucking useless... only defeat angers me... by trying '
                 'to taunt just earns you my pitty'),
                'When do we remove dangits',
                'MODS STOP GIMPING ME',
                'PLAY NORMIES PLS',
                'share if you not afraid of herobrine',
                'New Killer Choosen! Hold On!!',
                'The cake killed Nether.',
                'How you win Class Trials is simple, call your opposition cucks.',
                ]
            with Constants.fopen('config/gimp.yaml', 'w') as gimp:
                Constants.yaml_dump(gimp_list, gimp)
            message = 'WARNING: File not found: config/gimp.yaml. Creating a new one...'
            logger.log_pdebug(message)

        self.gimp_list = gimp_list
        return gimp_list.copy()

    def dump_ipids(self):
        with Constants.fopen('storage/ip_ids.json', 'w', encoding='utf-8') as whole_list:
            json.dump(self.ipid_list, whole_list)

    def dump_hdids(self):
        with Constants.fopen('storage/hd_ids.json', 'w', encoding='utf-8') as whole_list:
            json.dump(self.hdid_list, whole_list)

    def get_ipid(self, ip: str) -> int:
        if ip not in self.ipid_list:
            while True:
                ipid = random.randint(0, 10**10-1)
                if ipid not in self.ipid_list.values():
                    break
            self.ipid_list[ip] = ipid
            self.dump_ipids()
        return self.ipid_list[ip]

    def build_music_list(self, from_area: AreaManager.Area = None, c: ClientManager.Client = None,
                         music_list: List[Dict[str, Any]] = None, include_areas: bool = True,
                         include_music: bool = True) -> List[str]:
        built_music_list = list()

        # add areas first, if needed
        if include_areas:
            built_music_list.extend(self.prepare_area_list(c=c, from_area=from_area))

        # then add music, if needed
        if include_music:
            built_music_list.extend(self.prepare_music_list(c=c, specific_music_list=music_list))

        return built_music_list

    def prepare_area_list(self, c: ClientManager.Client = None,
                          from_area: AreaManager.Area = None) -> List[str]:
        """
        Return the area list of the server. If given c and from_area, it will send an area list
        that matches the perspective of client `c` as if they were in area `from_area`.

        Parameters
        ----------
        c: ClientManager.Client
            Client whose perspective will be taken into account, by default None
        from_area: AreaManager.Area
            Area from which the perspective will be considered, by default None

        Returns
        -------
        list of str
            Area list that matches intended perspective.
        """

        # Determine whether to filter the areas in the results
        need_to_check = (from_area is None or (c is not None and (c.is_staff() or c.is_transient)))

        # Now add areas
        prepared_area_list = list()
        for area in self.area_manager.areas:
            if need_to_check or area.name in from_area.visible_areas:
                prepared_area_list.append("{}-{}".format(area.id, area.name))

        return prepared_area_list

    def prepare_music_list(self, c: ClientManager.Client = None,
                           specific_music_list: List[Dict[str, Any]] = None) -> List[str]:
        """
        If `specific_music_list` is not None, return a client-ready version of that music list.
        Else, if `c` is a client with a custom chosen music list, return their latest music list.
        Otherwise, return a client-ready version of the server music list.

        Parameters
        ----------
        c: ClientManager.Client
            Client whose current music list if it exists will be considered if `specific_music_list`
            is None
        specific_music_list: list of dictionaries with key sets {'category', 'songs'}
            Music list to use if given

        Returns
        -------
        list of str
            Music list ready to be sent to clients
        """

        # If not provided a specific music list to overwrite
        if specific_music_list is None:
            specific_music_list = self.music_list  # Default value
            # But just in case, check if this came as a request of a client who had a
            # previous music list preference
            if c and c.music_list is not None:
                specific_music_list = c.music_list

        prepared_music_list = list()
        for item in specific_music_list:
            category = item['category']
            songs = item['songs']
            prepared_music_list.append(category)
            for song in songs:
                name = song['name']
                prepared_music_list.append(name)

        return prepared_music_list

    def is_valid_char_id(self, char_id: int) -> bool:
        return len(self.char_list) > char_id >= -1

    def get_char_id_by_name(self, name: str) -> int:
        if name == self.config['spectator_name']:
            return -1
        for i, ch in enumerate(self.char_list):
            if ch.lower() == name.lower():
                return i
        raise ServerError(f'Character {name} not found.')

    def get_song_data(self, music: str, c: ClientManager.Client = None) -> Tuple[str, int, str]:
        # The client's personal music list should also be a valid place to search
        # so search in there too if possible
        if c and c.music_list:
            valid_music = self.music_list + c.music_list
        else:
            valid_music = self.music_list

        for item in valid_music:
            if item['category'] == music:
                return item['category'], -1, ''
            for song in item['songs']:
                if song['name'] == music:
                    name = song['name']
                    length = song['length'] if 'length' in song else -1
                    source = song['source'] if 'source' in song else ''
                    return name, length, source
        raise ServerError.MusicNotFoundError('Music not found.')

    def make_all_clients_do(self, function: str, *args: List[str],
                            pred: Callable[[ClientManager.Client], bool] = lambda x: True,
                            **kwargs):
        for client in self.get_clients():
            if pred(client):
                getattr(client, function)(*args, **kwargs)

    def send_error_report(self, client: ClientManager.Client, cmd: str, args: List[str],
                          ex: Exception):
        """
        In case of an error caused by a client packet, send error report to user, notify moderators
        and have full traceback available on console and through /lasterror
        """

        # Send basic logging information to user
        info = ('=========\nThe server ran into a Python issue. Please contact the server owner '
                'and send them the following logging information:')
        etype, evalue, etraceback = sys.exc_info()
        tb = traceback.extract_tb(tb=etraceback)
        current_time = Constants.get_time()
        file, line_num, module, func = tb[-1]
        file = file[file.rfind('\\')+1:]  # Remove unnecessary directories
        version = self.version
        info += '\r\n*Server version: {}'.format(version)
        info += '\r\n*Server time: {}'.format(current_time)
        info += '\r\n*Packet details: {} {}'.format(cmd, args)
        info += '\r\n*Client status: {}'.format(client)
        info += '\r\n*Area status: {}'.format(client.area)
        info += '\r\n*File: {}'.format(file)
        info += '\r\n*Line number: {}'.format(line_num)
        info += '\r\n*Module: {}'.format(module)
        info += '\r\n*Function: {}'.format(func)
        info += '\r\n*Error: {}: {}'.format(type(ex).__name__, ex)
        info += '\r\nYour help would be much appreciated.'
        info += '\r\n========='
        client.send_ooc(info)
        client.send_ooc_others('Client {} triggered a Python error through a client packet. '
                               'Do /lasterror to take a look at it.'.format(client.id),
                               pred=lambda c: c.is_mod)

        # Print complete traceback to console
        info = 'TSUSERVERDR HAS ENCOUNTERED AN ERROR HANDLING A CLIENT PACKET'
        info += '\r\n*Server time: {}'.format(current_time)
        info += '\r\n*Packet details: {} {}'.format(cmd, args)
        info += '\r\n*Client status: {}'.format(client)
        info += '\r\n*Area status: {}'.format(client.area)
        info += '\r\n\r\n{}'.format("".join(traceback.format_exception(etype, evalue, etraceback)))
        logger.log_print(info)
        self.last_error = [info, etype, evalue, etraceback]

        # Log error to file
        logger.log_error(info, server=self, errortype='C')

        if self.in_test:
            raise ex

    def broadcast_global(self, client: ClientManager.Client, msg: str, as_mod: bool = False,
                         mtype: str = "<dollar>G",
                         condition: Constants.ClientBool = lambda x: not x.muted_global):
        username = client.name
        ooc_name = '{}[{}][{}]'.format(mtype, client.area.id, username)
        if as_mod:
            ooc_name += '[M]'
        ooc_name_ipid = f'{ooc_name}[{client.ipid}]'
        targets = [c for c in self.get_clients() if condition(c)]
        for c in targets:
            if c.is_officer():
                c.send_ooc(msg, username=ooc_name_ipid)
            else:
                c.send_ooc(msg, username=ooc_name)

    def broadcast_need(self, client: ClientManager.Client, msg: str):
        char_name = client.displayname
        area_name = client.area.name
        area_id = client.area.id

        targets = [c for c in self.get_clients() if not c.muted_adverts]
        msg = ('=== Advert ===\r\n{} in {} [{}] needs {}\r\n==============='
               .format(char_name, area_name, area_id, msg))
        for c in targets:
            c.send_ooc(msg)<|MERGE_RESOLUTION|>--- conflicted
+++ resolved
@@ -68,15 +68,9 @@
 
         self.release = 4
         self.major_version = 3
-<<<<<<< HEAD
         self.minor_version = 2
-        self.segment_version = 'a10'
-        self.internal_version = 'm220522a'
-=======
-        self.minor_version = 1
-        self.segment_version = 'post1'
-        self.internal_version = '220516a'
->>>>>>> 6bf9431d
+        self.segment_version = 'a11'
+        self.internal_version = 'm220607a'
         version_string = self.get_version_string()
         self.software = 'TsuserverDR {}'.format(version_string)
         self.version = 'TsuserverDR {} ({})'.format(version_string, self.internal_version)
