# TsuserverDR, a Danganronpa Online server based on tsuserver3, an Attorney Online server
#
# Copyright (C) 2016 argoneus <argoneuscze@gmail.com> (original tsuserver3)
# Current project leader: 2018-22 Chrezm/Iuvee <thechrezm@gmail.com>
#
# This program is free software: you can redistribute it and/or modify
# it under the terms of the GNU General Public License as published by
# the Free Software Foundation, either version 3 of the License, or
# (at your option) any later version.
#
# This program is distributed in the hope that it will be useful,
# but WITHOUT ANY WARRANTY; without even the implied warranty of
# MERCHANTABILITY or FITNESS FOR A PARTICULAR PURPOSE.  See the
# GNU General Public License for more details.
#
# You should have received a copy of the GNU General Public License
# along with this program. If not, see <http://www.gnu.org/licenses/>.

# WARNING!
# This class will suffer major reworkings for 4.3

from __future__ import annotations
from typing import Any, Callable, Dict, List, Tuple

import asyncio
import errno
import importlib
import json
import random
import socket
import ssl
import sys
import traceback
import urllib.request, urllib.error
# import warnings

from server import logger
from server.aoprotocol import AOProtocol
from server.area_manager import AreaManager
from server.ban_manager import BanManager
from server.constants import Constants
from server.client_manager import ClientManager
from server.districtclient import DistrictClient
from server.exceptions import ServerError
from server.game_manager import GameManager
from server.masterserverclient import MasterServerClient
from server.party_manager import PartyManager
from server.timer_manager import TimerManager
from server.tasker import Tasker
from server.trial_manager import TrialManager
from server.zone_manager import ZoneManager

from server.validate.backgrounds import ValidateBackgrounds
from server.validate.characters import ValidateCharacters
from server.validate.config import ValidateConfig
from server.validate.gimp import ValidateGimp
from server.validate.music import ValidateMusic


class TsuserverDR:
    def __init__(self, protocol: AOProtocol = None,
                 client_manager: ClientManager = None, in_test: bool = False):
        self.logged_packet_limit = 100  # Arbitrary
        self.logged_packets = []
        self.print_packets = False  # For debugging purposes
        self._server = None  # Internal server object, changed to proper object later

        self.release = 4
        self.major_version = 3
<<<<<<< HEAD
        self.minor_version = 1
        self.segment_version = 'a2'
        self.internal_version = 'm220228b'
=======
        self.minor_version = 0
        self.segment_version = 'post5'
        self.internal_version = '220304a'
>>>>>>> 410b5cfd
        version_string = self.get_version_string()
        self.software = 'TsuserverDR {}'.format(version_string)
        self.version = 'TsuserverDR {} ({})'.format(version_string, self.internal_version)
        self.in_test = in_test

        self.protocol = AOProtocol if protocol is None else protocol
        client_manager = ClientManager if client_manager is None else client_manager
        logger.log_print = logger.log_print2 if self.in_test else logger.log_print
        logger.log_server = logger.log_server2 if self.in_test else logger.log_server
        self.random = importlib.reload(random)

        logger.log_print('Launching {}...'.format(self.version))
        logger.log_print('Loading server configurations...')

        self.config = None
        self.local_connection = None
        self.district_connection = None
        self.masterserver_connection = None
        self.shutting_down = False
        self.loop = None
        self.last_error = None
        self.allowed_iniswaps = None
        self.area_list = None
        self.old_area_list = None
        self.default_area = 0
        self.all_passwords = list()
        self.global_allowed = True
        self.server_select_name = 'SERVER_SELECT'

        self.load_config()
        self.client_manager: ClientManager = client_manager(self)
        self.char_list = list()
        self.load_iniswaps()
        self.load_characters()

        self.game_manager = GameManager(self)
        self.trial_manager = TrialManager(self)
        self.zone_manager = ZoneManager(self)
        self.area_manager = AreaManager(self)
        self.ban_manager = BanManager(self)
        self.party_manager = PartyManager(self)

        self.ipid_list = {}
        self.hdid_list = {}
        self.music_list = None
        self.backgrounds = None
        self.gimp_list = list()
        self.load_commandhelp()
        self.load_music()
        self.load_backgrounds()
        self.load_ids()
        self.load_gimp()

        self.district_client = None
        self.ms_client = None
        self.rp_mode = False
        self.user_auth_req = False
        self.showname_freeze = False
        self.commands = importlib.import_module('server.commands')
        self.commands_alt = importlib.import_module('server.commands_alt')
        self.logger_handlers = logger.setup_logger(debug=self.config['debug'])

        logger.log_print('Server configurations loaded successfully!')

        self.error_queue = None
        self._server = None

    async def start(self):
        self.loop = asyncio.get_event_loop()
        self.error_queue = asyncio.Queue()

        self.tasker = Tasker(self)
        bound_ip = '0.0.0.0'
        if self.config['local']:
            bound_ip = '127.0.0.1'
            server_name = 'localhost'
            logger.log_print('Starting a local server...')
        else:
            server_name = self.config['masterserver_name']
            logger.log_print('Starting a nonlocal server...')

        # Check if port is available
        port = self.config['port']
        with socket.socket(socket.AF_INET, socket.SOCK_STREAM) as s:
            try:
                s.bind((bound_ip, port))
            except socket.error as exc:
                if exc.errno == errno.EADDRINUSE:
                    msg = (f'Port {port} is in use by another application. Make sure to close any '
                           f'conflicting applications (even another instance of this server) and '
                           f'try again.')
                    raise ServerError(msg)
                raise exc
            except OverflowError as exc:
                msg = str(exc).replace('bind(): ', '').capitalize()
                msg += ' Make sure to set your port number to an appropriate value and try again.'
                raise ServerError(msg)

        # Yes there is a race condition here (between checking if port is available, and actually
        # using it). The only side effect of a race condition is a slightly less nice error
        # message, so it's not that big of a deal.
        self._server = await self.loop.create_server(lambda: self.protocol(self),
                                                     bound_ip, port,
                                                     start_serving=False)
        asyncio.create_task(self._server.serve_forever())
        logger.log_pserver('Server started successfully!')

        if self.config['local']:
            host_ip = '127.0.0.1'
        else:
            try:
                host_ip = (urllib.request.urlopen('https://api.ipify.org',
                                                  context=ssl.SSLContext())
                           .read().decode('utf8'))
            except urllib.error.URLError as ex:
                host_ip = None
                logger.log_pdebug('Unable to obtain personal IP from https://api.ipify.org\n'
                                  '{}: {}\n'
                                  'Players may be unable to join.'
                                  .format(type(ex).__name__, ex.reason))
        if host_ip is not None:
            logger.log_pdebug('Server should be now accessible from {}:{}:{}'
                              .format(host_ip, self.config['port'], server_name))
        if not self.config['local']:
            logger.log_pdebug('If you want to join your server from this device, you may need to '
                              'join with this IP instead: 127.0.0.1:{}:localhost'
                              .format(self.config['port']))

        if self.config['local']:
            self.local_connection = asyncio.create_task(self.tasker.do_nothing())

        if self.config['use_district']:
            self.district_client = DistrictClient(self)
            self.district_connection = asyncio.create_task(self.district_client.connect())
            print(' ')
            logger.log_print('Attempting to connect to district at {}:{}.'
                             .format(self.config['district_ip'], self.config['district_port']))

        if self.config['use_masterserver']:
            self.ms_client = MasterServerClient(self)
            self.masterserver_connection = asyncio.create_task(self.ms_client.connect())
            print(' ')
            logger.log_print('Attempting to connect to the master server at {}:{} with the '
                             'following details:'.format(self.config['masterserver_ip'],
                                                         self.config['masterserver_port']))
            logger.log_print('*Server name: {}'.format(self.config['masterserver_name']))
            logger.log_print('*Server description: {}'
                             .format(self.config['masterserver_description']))

        raise await self.error_queue.get()

    async def normal_shutdown(self):

        # Cleanup operations
        self.shutting_down = True

        # Cancel further polling for district/master server
        if self.local_connection:
            self.local_connection.cancel()
            await self.tasker.await_cancellation(self.local_connection)

        if self.district_connection:
            self.district_connection.cancel()
            await self.tasker.await_cancellation(self.district_connection)

        if self.masterserver_connection:
            self.masterserver_connection.cancel()
            await self.tasker.await_cancellation(self.masterserver_connection)
            await self.tasker.await_cancellation(self.ms_client.shutdown())

        # Cancel pending client tasks and cleanly remove them from the areas
        players = self.get_player_count()
        logger.log_print('Kicking {} remaining client{}.'
                         .format(players, 's' if players != 1 else ''))

        for client in self.get_clients():
            client.disconnect()

        if self._server:
            self._server.close()
            await self._server.wait_closed()

    def get_version_string(self):
        mes = '{}.{}.{}'.format(self.release, self.major_version, self.minor_version)
        if self.segment_version:
            mes = '{}-{}'.format(mes, self.segment_version)
        return mes

    def reload(self):
        # Keep backups in case of failure
        backup = [self.char_list.copy(), self.music_list.copy(), self.backgrounds.copy()]

        # Do a dummy YAML load to see if the files can be loaded and parsed at all first.
        reloaded_assets = [self.load_characters, self.load_backgrounds, self.load_music]
        for reloaded_asset in reloaded_assets:
            try:
                reloaded_asset()
            except ServerError.YAMLInvalidError as exc:
                # The YAML exception already provides a full description. Just add the fact the
                # reload was undone to ease the person who ran the command's nerves.
                msg = (f'{exc} Reload was undone.')
                raise ServerError.YAMLInvalidError(msg)
            except ServerError.FileSyntaxError as exc:
                msg = f'{exc} Reload was undone.'
                raise ServerError(msg)

        # Only on success reload
        self.load_characters()
        self.load_backgrounds()

        try:
            self.load_music()
        except ServerError as exc:
            self.char_list, self.music_list, self.backgrounds = backup
            msg = ('The new music list returned the following error when loading: `{}`. Fix the '
                   'error and try again. Reload was undone.'
                   .format(exc))
            raise ServerError.FileSyntaxError(msg)

    def reload_commands(self):
        try:
            self.commands = importlib.reload(self.commands)
            self.commands_alt = importlib.reload(self.commands_alt)
        except Exception as error:
            return error

    def log_packet(self, client: ClientManager.Client, packet: str, incoming: bool):
        while len(self.logged_packets) > self.logged_packet_limit:
            self.logged_packets.pop(0)
        entry = ('R:' if incoming else 'S:', Constants.get_time_iso(), str(client.id), packet)
        self.logged_packets.append(entry)

    def new_client(self, transport, ip=None, my_protocol=None) -> ClientManager.Client:
        c = self.client_manager.new_client(transport, my_protocol=my_protocol)
        if self.rp_mode:
            c.in_rp = True
        c.server = self
        c.area = self.area_manager.default_area()
        c.area.new_client(c)
        return c

    def remove_client(self, client: ClientManager.Client):
        client.area.remove_client(client)
        self.client_manager.remove_client(client)

    def is_client(self, client: ClientManager.Client):
        # This should only be False for clients that have been disconnected.
        return not client.disconnected and self.client_manager.is_client(client)

    def get_clients(self) -> List[ClientManager.Client]:
        """
        Return a copy of all the clients connected to the server, sorted in ascending order by
        client ID.

        Returns
        -------
        list of ClientManager.Client
            Clients connected to the server.

        """
        return sorted(self.client_manager.clients)

    def get_player_count(self) -> int:
        # Ignore players in the server selection screen.
        return len([client for client in self.get_clients() if client.char_id is not None])

    def load_backgrounds(self) -> List[str]:
        backgrounds = ValidateBackgrounds().validate('config/backgrounds.yaml')

        self.backgrounds = backgrounds
        default_background = self.backgrounds[0]
        # Make sure each area still has a valid background
        for area in self.area_manager.areas:
            if area.background not in self.backgrounds and not area.cbg_allowed:
                # The area no longer has a valid background, so change it to some valid background
                # like the first one
                area.change_background(default_background)
                area.broadcast_ooc(f'After a server refresh, your area no longer had a valid '
                                   f'background. Switching to {default_background}.')

        return backgrounds.copy()

    def load_config(self) -> Dict[str, Any]:
        self.config = ValidateConfig().validate('config/config.yaml')

        self.config['motd'] = self.config['motd'].replace('\\n', ' \n')
        self.all_passwords = list()
        passwords = [
            'modpass',
            'cmpass',
            'gmpass',
            'gmpass1',
            'gmpass2',
            'gmpass3',
            'gmpass4',
            'gmpass5',
            'gmpass6',
            'gmpass7',
            ]

        self.all_passwords = [self.config[password]
                              for password in passwords if self.config[password]]

        # Default values to fill in config.yaml if not present
        defaults_for_tags = {
            'show_ms2-prober': True,

            'discord_link': None,
            'utc_offset': 'local',

            'max_numdice': 20,
            'max_numfaces': 11037,
            'max_modifier_length': 12,
            'max_acceptable_term': 22074,
            'def_numdice': 1,
            'def_numfaces': 6,
            'def_modifier': '',

            'blackout_background': 'Blackout_HD',
            'default_area_description': 'No description.',
            'party_lights_timeout': 10,
            'showname_max_length': 30,
            'sneak_handicap': 5,
            'spectator_name': 'SPECTATOR',

            'music_change_floodguard': {'times_per_interval': 1,
                                        'interval_length': 0,
                                        'mute_length': 0}
            }

        for (tag, value) in defaults_for_tags.items():
            if tag not in self.config:
                self.config[tag] = value

        return self.config

    def load_characters(self) -> List[str]:
        characters = ValidateCharacters().validate('config/characters.yaml')

        if self.char_list != characters:
            # Inconsistent character list, so change everyone to spectator
            for client in self.get_clients():
                if client.char_id != -1:
                    # Except those that are already spectators
                    client.change_character(-1)
                client.send_ooc('The server character list was changed and no longer reflects your '
                                'client character list. Please rejoin the server.')

        self.char_list = characters
        return characters.copy()

    def load_commandhelp(self):
        with Constants.fopen('README.md', 'r', encoding='utf-8') as readme:
            lines = [x.rstrip() for x in readme.readlines()]

        self.linetorank = {
            '### User Commands': 'normie',
            '### GM Commands': 'gm',
            '### Community Manager Commands': 'cm',
            '### Moderator Commands': 'mod'}

        self.commandhelp = {
            'normie': dict(),
            'gm': dict(),
            'cm': dict(),
            'mod': dict()}

        # Look for the start of the command list
        try:
            start_index = lines.index('## Commands')
            end_index = lines.index('### Debug commands')
        except ValueError as error:
            error_mes = ", ".join([str(s) for s in error.args])
            message = ('Unable to generate help based on README.md: {}. Are you sure you have the '
                       'latest README.md?'.format(error_mes))
            raise ServerError(message)

        rank = None
        current_command = None

        for line in lines[start_index:end_index]:
            # Check if empty line
            if not line:
                continue

            # Check if this line defines the rank we are taking a look at right now
            if line in self.linetorank.keys():
                rank = self.linetorank[line]
                current_command = None
                continue

            # Otherwise, check if we do not have a rank yet
            if rank is None:
                continue

            # Otherwise, check if this is the start of a command
            if line[0] == '*':
                # Get the command name
                command_split = line[4:].split('** ')
                if len(command_split) == 1:
                    # Case: * **version**
                    current_command = command_split[0][:-2]
                else:
                    # Case: * **uninvite** "ID/IPID"
                    current_command = command_split[0]

                formatted_line = '/{}'.format(line[2:])
                formatted_line = formatted_line.replace('**', '')
                self.commandhelp[rank][current_command] = [formatted_line]
                continue

            # Otherwise, line is part of command description, so add it to its current command desc
            #     - Unlocks your area, provided the lock came as a result of /lock.
            # ... assuming we have a command
            if current_command:
                self.commandhelp[rank][current_command].append(line[4:])
                continue

            # Otherwise, we have a line that is a description of the rank
            # Do nothing about them
            continue  # Not really needed, but made explicit

    def load_ids(self):
        self.ipid_list = dict()
        self.hdid_list = dict()

        # load ipids
        try:
            with Constants.fopen('storage/ip_ids.json', 'r', encoding='utf-8') as whole_list:
                self.ipid_list = json.load(whole_list)
        except ServerError.FileNotFoundError:
            with Constants.fopen('storage/ip_ids.json', 'w', encoding='utf-8') as whole_list:
                json.dump(dict(), whole_list)
            message = 'WARNING: File not found: storage/ip_ids.json. Creating a new one...'
            logger.log_pdebug(message)
        except Exception as ex:
            message = 'WARNING: Error loading storage/ip_ids.json. Will assume empty values.\n'
            message += '{}: {}'.format(type(ex).__name__, ex)
            logger.log_pdebug(message)

        # If the IPID list is not a dict, fix the file
        # Why on earth is it called an IPID list if it is a Python dict is beyond me.
        if not isinstance(self.ipid_list, dict):
            message = (f'WARNING: File storage/ip_ids.json had a structure of the wrong type: '
                       f'{self.ipid_list}. Replacing it with a proper type.')
            logger.log_pdebug(message)
            self.ipid_list = dict()
            self.dump_ipids()

        # load hdids
        try:
            with Constants.fopen('storage/hd_ids.json', 'r', encoding='utf-8') as whole_list:
                self.hdid_list = json.loads(whole_list.read())
        except ServerError.FileNotFoundError:
            with Constants.fopen('storage/hd_ids.json', 'w', encoding='utf-8') as whole_list:
                json.dump(dict(), whole_list)
            message = 'WARNING: File not found: storage/hd_ids.json. Creating a new one...'
            logger.log_pdebug(message)
        except Exception as ex:
            message = 'WARNING: Error loading storage/hd_ids.json. Will assume empty values.\n'
            message += '{}: {}'.format(type(ex).__name__, ex)
            logger.log_pdebug(message)

        # If the HDID list is not a dict, fix the file
        # Why on earth is it called an HDID list if it is a Python dict is beyond me.
        if not isinstance(self.hdid_list, dict):
            message = (f'WARNING: File storage/hd_ids.json had a structure of the wrong type: '
                       f'{self.hdid_list}. Replacing it with a proper type.')
            logger.log_pdebug(message)
            self.hdid_list = dict()
            self.dump_hdids()

    def load_iniswaps(self):
        try:
            with Constants.fopen('config/iniswaps.yaml', 'r', encoding='utf-8') as iniswaps:
                self.allowed_iniswaps = Constants.yaml_load(iniswaps)
        except Exception as ex:
            message = 'WARNING: Error loading config/iniswaps.yaml. Will assume empty values.\n'
            message += '{}: {}'.format(type(ex).__name__, ex)

            logger.log_pdebug(message)

    def load_music(self, music_list_file: str = 'config/music.yaml',
                   server_music_list: bool = True) -> List[Dict[str, Any]]:
        music_list = ValidateMusic().validate(music_list_file)

        if server_music_list:
            self.music_list = music_list
            try:
                self.build_music_list(music_list=music_list)
            except ServerError.FileSyntaxError as exc:
                msg = (f'File {music_list_file} returned the following error when loading: '
                       f'`{exc.message}`')
                raise ServerError.FileSyntaxError(msg)

        return music_list.copy()

    def load_gimp(self):
        try:
            gimp_list = ValidateGimp().validate('config/gimp.yaml')
        except ServerError.FileNotFoundError:
            gimp_list = [
                'ERP IS BAN',
                'HELP ME',
                '(((((case????)))))',
                'Anyone else a fan of MLP?',
                'does this server have sans from undertale?',
                'what does call mod do',
                'Join my discord server please',
                'can I have mod pls?',
                'why is everyone a missingo?',
                'how 2 change areas?',
                '19 years of perfection, i don\'t play games to fucking lose',
                ('nah... your taunts are fucking useless... only defeat angers me... by trying '
                 'to taunt just earns you my pitty'),
                'When do we remove dangits',
                'MODS STOP GIMPING ME',
                'PLAY NORMIES PLS',
                'share if you not afraid of herobrine',
                'New Killer Choosen! Hold On!!',
                'The cake killed Nether.',
                'How you win Class Trials is simple, call your opposition cucks.',
                ]
            with Constants.fopen('config/gimp.yaml', 'w') as gimp:
                Constants.yaml_dump(gimp_list, gimp)
            message = 'WARNING: File not found: config/gimp.yaml. Creating a new one...'
            logger.log_pdebug(message)

        self.gimp_list = gimp_list
        return gimp_list.copy()

    def dump_ipids(self):
        with Constants.fopen('storage/ip_ids.json', 'w', encoding='utf-8') as whole_list:
            json.dump(self.ipid_list, whole_list)

    def dump_hdids(self):
        with Constants.fopen('storage/hd_ids.json', 'w', encoding='utf-8') as whole_list:
            json.dump(self.hdid_list, whole_list)

    def get_ipid(self, ip: str) -> int:
        if ip not in self.ipid_list:
            while True:
                ipid = random.randint(0, 10**10-1)
                if ipid not in self.ipid_list.values():
                    break
            self.ipid_list[ip] = ipid
            self.dump_ipids()
        return self.ipid_list[ip]

    def build_music_list(self, from_area: AreaManager.Area = None, c: ClientManager.Client = None,
                         music_list: List[Dict[str, Any]] = None, include_areas: bool = True,
                         include_music: bool = True) -> List[str]:
        built_music_list = list()

        # add areas first, if needed
        if include_areas:
            built_music_list.extend(self.prepare_area_list(c=c, from_area=from_area))

        # then add music, if needed
        if include_music:
            built_music_list.extend(self.prepare_music_list(c=c, specific_music_list=music_list))

        return built_music_list

    def prepare_area_list(self, c: ClientManager.Client = None,
                          from_area: AreaManager.Area = None) -> List[str]:
        """
        Return the area list of the server. If given c and from_area, it will send an area list
        that matches the perspective of client `c` as if they were in area `from_area`.

        Parameters
        ----------
        c: ClientManager.Client
            Client whose perspective will be taken into account, by default None
        from_area: AreaManager.Area
            Area from which the perspective will be considered, by default None

        Returns
        -------
        list of str
            Area list that matches intended perspective.
        """

        # Determine whether to filter the areas in the results
        need_to_check = (from_area is None or (c is not None and (c.is_staff() or c.is_transient)))

        # Now add areas
        prepared_area_list = list()
        for area in self.area_manager.areas:
            if need_to_check or area.name in from_area.visible_areas:
                prepared_area_list.append("{}-{}".format(area.id, area.name))

        return prepared_area_list

    def prepare_music_list(self, c: ClientManager.Client = None,
                           specific_music_list: List[Dict[str, Any]] = None) -> List[str]:
        """
        If `specific_music_list` is not None, return a client-ready version of that music list.
        Else, if `c` is a client with a custom chosen music list, return their latest music list.
        Otherwise, return a client-ready version of the server music list.

        Parameters
        ----------
        c: ClientManager.Client
            Client whose current music list if it exists will be considered if `specific_music_list`
            is None
        specific_music_list: list of dictionaries with key sets {'category', 'songs'}
            Music list to use if given

        Returns
        -------
        list of str
            Music list ready to be sent to clients
        """

        # If not provided a specific music list to overwrite
        if specific_music_list is None:
            specific_music_list = self.music_list  # Default value
            # But just in case, check if this came as a request of a client who had a
            # previous music list preference
            if c and c.music_list is not None:
                specific_music_list = c.music_list

        prepared_music_list = list()
        for item in specific_music_list:
            category = item['category']
            songs = item['songs']
            prepared_music_list.append(category)
            for song in songs:
                name = song['name']
                prepared_music_list.append(name)

        return prepared_music_list

    def is_valid_char_id(self, char_id: int) -> bool:
        return len(self.char_list) > char_id >= -1

    def get_char_id_by_name(self, name: str) -> int:
        if name == self.config['spectator_name']:
            return -1
        for i, ch in enumerate(self.char_list):
            if ch.lower() == name.lower():
                return i
        raise ServerError(f'Character {name} not found.')

    def get_song_data(self, music: str, c: ClientManager.Client = None) -> Tuple[str, int, str]:
        # The client's personal music list should also be a valid place to search
        # so search in there too if possible
        if c and c.music_list:
            valid_music = self.music_list + c.music_list
        else:
            valid_music = self.music_list

        for item in valid_music:
            if item['category'] == music:
                return item['category'], -1, ''
            for song in item['songs']:
                if song['name'] == music:
                    name = song['name']
                    length = song['length'] if 'length' in song else -1
                    source = song['source'] if 'source' in song else ''
                    return name, length, source
        raise ServerError.MusicNotFoundError('Music not found.')

    def send_all_cmd_pred(self, cmd: str, *args: List[str],
                          pred: Callable[[ClientManager.Client], bool] = lambda x: True):
        for client in self.get_clients():
            if pred(client):
                client.send_command(cmd, *args)

    def make_all_clients_do(self, function: str, *args: List[str],
                            pred: Callable[[ClientManager.Client], bool] = lambda x: True,
                            **kwargs):
        for client in self.get_clients():
            if pred(client):
                getattr(client, function)(*args, **kwargs)

    def send_error_report(self, client: ClientManager.Client, cmd: str, args: List[str],
                          ex: Exception):
        """
        In case of an error caused by a client packet, send error report to user, notify moderators
        and have full traceback available on console and through /lasterror
        """

        # Send basic logging information to user
        info = ('=========\nThe server ran into a Python issue. Please contact the server owner '
                'and send them the following logging information:')
        etype, evalue, etraceback = sys.exc_info()
        tb = traceback.extract_tb(tb=etraceback)
        current_time = Constants.get_time()
        file, line_num, module, func = tb[-1]
        file = file[file.rfind('\\')+1:]  # Remove unnecessary directories
        version = self.version
        info += '\r\n*Server version: {}'.format(version)
        info += '\r\n*Server time: {}'.format(current_time)
        info += '\r\n*Packet details: {} {}'.format(cmd, args)
        info += '\r\n*Client status: {}'.format(client)
        info += '\r\n*Area status: {}'.format(client.area)
        info += '\r\n*File: {}'.format(file)
        info += '\r\n*Line number: {}'.format(line_num)
        info += '\r\n*Module: {}'.format(module)
        info += '\r\n*Function: {}'.format(func)
        info += '\r\n*Error: {}: {}'.format(type(ex).__name__, ex)
        info += '\r\nYour help would be much appreciated.'
        info += '\r\n========='
        client.send_ooc(info)
        client.send_ooc_others('Client {} triggered a Python error through a client packet. '
                               'Do /lasterror to take a look at it.'.format(client.id),
                               pred=lambda c: c.is_mod)

        # Print complete traceback to console
        info = 'TSUSERVERDR HAS ENCOUNTERED AN ERROR HANDLING A CLIENT PACKET'
        info += '\r\n*Server time: {}'.format(current_time)
        info += '\r\n*Packet details: {} {}'.format(cmd, args)
        info += '\r\n*Client status: {}'.format(client)
        info += '\r\n*Area status: {}'.format(client.area)
        info += '\r\n\r\n{}'.format("".join(traceback.format_exception(etype, evalue, etraceback)))
        logger.log_print(info)
        self.last_error = [info, etype, evalue, etraceback]

        # Log error to file
        logger.log_error(info, server=self, errortype='C')

        if self.in_test:
            raise ex

    def broadcast_global(self, client: ClientManager.Client, msg: str, as_mod: bool = False,
                         mtype: str = "<dollar>G",
                         condition: Constants.ClientBool = lambda x: not x.muted_global):
        username = client.name
        ooc_name = '{}[{}][{}]'.format(mtype, client.area.id, username)
        if as_mod:
            ooc_name += '[M]'
        ooc_name_ipid = f'{ooc_name}[{client.ipid}]'
        targets = [c for c in self.get_clients() if condition(c)]
        for c in targets:
            if c.is_officer():
                c.send_ooc(msg, username=ooc_name_ipid)
            else:
                c.send_ooc(msg, username=ooc_name)

        if self.config['use_district']:
            msg = 'GLOBAL#{}#{}#{}#{}'.format(int(as_mod), client.area.id, username, msg)
            self.district_client.send_raw_message(msg)

    def broadcast_need(self, client: ClientManager.Client, msg: str):
        char_name = client.displayname
        area_name = client.area.name
        area_id = client.area.id

        targets = [c for c in self.get_clients() if not c.muted_adverts]
        msg = ('=== Advert ===\r\n{} in {} [{}] needs {}\r\n==============='
               .format(char_name, area_name, area_id, msg))
        for c in targets:
            c.send_ooc(msg)

        if self.config['use_district']:
            msg = 'NEED#{}#{}#{}#{}'.format(char_name, area_name, area_id, msg)
            self.district_client.send_raw_message(msg)<|MERGE_RESOLUTION|>--- conflicted
+++ resolved
@@ -67,15 +67,9 @@
 
         self.release = 4
         self.major_version = 3
-<<<<<<< HEAD
         self.minor_version = 1
-        self.segment_version = 'a2'
-        self.internal_version = 'm220228b'
-=======
-        self.minor_version = 0
-        self.segment_version = 'post5'
-        self.internal_version = '220304a'
->>>>>>> 410b5cfd
+        self.segment_version = 'a23'
+        self.internal_version = 'm220305a'
         version_string = self.get_version_string()
         self.software = 'TsuserverDR {}'.format(version_string)
         self.version = 'TsuserverDR {} ({})'.format(version_string, self.internal_version)
