# TsuserverDR, a Danganronpa Online server based on tsuserver3, an Attorney Online server
#
# Copyright (C) 2016 argoneus <argoneuscze@gmail.com> (original tsuserver3)
# Current project leader: 2018-22 Chrezm/Iuvee <thechrezm@gmail.com>
#
# This program is free software: you can redistribute it and/or modify
# it under the terms of the GNU General Public License as published by
# the Free Software Foundation, either version 3 of the License, or
# (at your option) any later version.
#
# This program is distributed in the hope that it will be useful,
# but WITHOUT ANY WARRANTY; without even the implied warranty of
# MERCHANTABILITY or FITNESS FOR A PARTICULAR PURPOSE.  See the
# GNU General Public License for more details.
#
# You should have received a copy of the GNU General Public License
# along with this program. If not, see <http://www.gnu.org/licenses/>.

# WARNING!
# This class will suffer major reworkings for 4.3

from __future__ import annotations
from multiprocessing.connection import Client
from typing import Any, Callable, Dict, List, Tuple

import asyncio
import errno
import importlib
import json
import random
import socket
import ssl
import sys
import traceback
import urllib.request, urllib.error
# import warnings

from server import logger
from server.aoprotocol import AOProtocol
from server.area_manager import AreaManager
from server.ban_manager import BanManager
from server.constants import Constants
from server.client_manager import ClientManager
from server.districtclient import DistrictClient
from server.exceptions import ServerError
from server.game_manager import GameManager
from server.masterserverclient import MasterServerClient
from server.party_manager import PartyManager
from server.tasker import Tasker
from server.timer_manager import TimerManager
from server.trial_manager import TrialManager
from server.zone_manager import ZoneManager

from server.validate.backgrounds import ValidateBackgrounds
from server.validate.characters import ValidateCharacters
from server.validate.config import ValidateConfig
from server.validate.gimp import ValidateGimp
from server.validate.music import ValidateMusic


class TsuserverDR:
    def __init__(self, protocol: AOProtocol = None,
                 client_manager: ClientManager = None, in_test: bool = False):
        self.logged_packet_limit = 100  # Arbitrary
        self.logged_packets = []
        self.print_packets = False  # For debugging purposes
        self._server = None  # Internal server object, changed to proper object later

        self.release = 4
        self.major_version = 3
<<<<<<< HEAD
        self.minor_version = 1
        self.segment_version = 'b23'
        self.internal_version = 'm220504b'
=======
        self.minor_version = 0
        self.segment_version = 'post6'
        self.internal_version = '220327a'
>>>>>>> a3d4c691
        version_string = self.get_version_string()
        self.software = 'TsuserverDR {}'.format(version_string)
        self.version = 'TsuserverDR {} ({})'.format(version_string, self.internal_version)
        self.in_test = in_test

        self.protocol = AOProtocol if protocol is None else protocol
        client_manager = ClientManager if client_manager is None else client_manager
        logger.log_print = logger.log_print2 if self.in_test else logger.log_print
        logger.log_server = logger.log_server2 if self.in_test else logger.log_server
        self.random = importlib.reload(random)

        logger.log_print('Launching {}...'.format(self.version))
        logger.log_print('Loading server configurations...')

        self.config = None
        self.local_connection = None
        self.district_connection = None
        self.masterserver_connection = None
        self.shutting_down = False
        self.loop = None
        self.last_error = None
        self.allowed_iniswaps = None
        self.area_list = None
        self.old_area_list = None
        self.default_area = 0
        self.all_passwords = list()
        self.global_allowed = True
        self.server_select_name = 'SERVER_SELECT'

        self.load_config()
        self.timer_manager = TimerManager(self)
        self.client_manager: ClientManager = client_manager(self)
        self.char_list = list()
        self.load_iniswaps()
        self.load_characters()

        self.game_manager = GameManager(self)
        self.trial_manager = TrialManager(self)
        self.zone_manager = ZoneManager(self)
        self.area_manager = AreaManager(self)
        self.ban_manager = BanManager(self)
        self.party_manager = PartyManager(self)

        self.ipid_list = {}
        self.hdid_list = {}
        self.music_list = None
        self.backgrounds = None
        self.gimp_list = list()
        self.load_commandhelp()
        self.load_music()
        self.load_backgrounds()
        self.load_ids()
        self.load_gimp()

        self.district_client = None
        self.ms_client = None
        self.rp_mode = False
        self.user_auth_req = False
        self.showname_freeze = False
        self.commands = importlib.import_module('server.commands')
        self.commands_alt = importlib.import_module('server.commands_alt')
        self.logger_handlers = logger.setup_logger(debug=self.config['debug'])

        logger.log_print('Server configurations loaded successfully!')

        self.error_queue = None
        self._server = None

    async def start(self):
        self.loop = asyncio.get_event_loop()
        self.error_queue = asyncio.Queue()

        self.tasker = Tasker(self)
        bound_ip = '0.0.0.0'
        if self.config['local']:
            bound_ip = '127.0.0.1'
            server_name = 'localhost'
            logger.log_print('Starting a local server...')
        else:
            server_name = self.config['masterserver_name']
            logger.log_print('Starting a nonlocal server...')

        # Check if port is available
        port = self.config['port']
        with socket.socket(socket.AF_INET, socket.SOCK_STREAM) as s:
            try:
                s.bind((bound_ip, port))
            except socket.error as exc:
                if exc.errno == errno.EADDRINUSE:
                    msg = (f'Port {port} is in use by another application. Make sure to close any '
                           f'conflicting applications (even another instance of this server) and '
                           f'try again.')
                    raise ServerError(msg)
                raise exc
            except OverflowError as exc:
                msg = str(exc).replace('bind(): ', '').capitalize()
                msg += ' Make sure to set your port number to an appropriate value and try again.'
                raise ServerError(msg)

        # Yes there is a race condition here (between checking if port is available, and actually
        # using it). The only side effect of a race condition is a slightly less nice error
        # message, so it's not that big of a deal.
        self._server = await self.loop.create_server(lambda: self.protocol(self),
                                                     bound_ip, port,
                                                     start_serving=False)
        asyncio.create_task(self._server.serve_forever())
        logger.log_pserver('Server started successfully!')

        if self.config['local']:
            host_ip = '127.0.0.1'
        else:
            try:
                host_ip = (urllib.request.urlopen('https://api.ipify.org',
                                                  context=ssl.SSLContext())
                           .read().decode('utf8'))
            except urllib.error.URLError as ex:
                host_ip = None
                logger.log_pdebug('Unable to obtain personal IP from https://api.ipify.org\n'
                                  '{}: {}\n'
                                  'Players may be unable to join.'
                                  .format(type(ex).__name__, ex.reason))
        if host_ip is not None:
            logger.log_pdebug('Server should be now accessible from {}:{}:{}'
                              .format(host_ip, self.config['port'], server_name))
        if not self.config['local']:
            logger.log_pdebug('If you want to join your server from this device, you may need to '
                              'join with this IP instead: 127.0.0.1:{}:localhost'
                              .format(self.config['port']))

        if self.config['local']:
            self.local_connection = asyncio.create_task(self.tasker.do_nothing())

        if self.config['use_district']:
            self.district_client = DistrictClient(self)
            self.district_connection = asyncio.create_task(self.district_client.connect())
            print(' ')
            logger.log_print('Attempting to connect to district at {}:{}.'
                             .format(self.config['district_ip'], self.config['district_port']))

        if self.config['use_masterserver']:
            self.ms_client = MasterServerClient(self)
            self.masterserver_connection = asyncio.create_task(self.ms_client.connect())
            print(' ')
            logger.log_print('Attempting to connect to the master server at {}:{} with the '
                             'following details:'.format(self.config['masterserver_ip'],
                                                         self.config['masterserver_port']))
            logger.log_print('*Server name: {}'.format(self.config['masterserver_name']))
            logger.log_print('*Server description: {}'
                             .format(self.config['masterserver_description']))

        raise await self.error_queue.get()

    async def normal_shutdown(self):

        # Cleanup operations
        self.shutting_down = True

        # Cancel further polling for district/master server
        if self.local_connection:
            self.local_connection.cancel()
            await self.tasker.await_cancellation(self.local_connection)

        if self.district_connection:
            self.district_connection.cancel()
            await self.tasker.await_cancellation(self.district_connection)

        if self.masterserver_connection:
            self.masterserver_connection.cancel()
            await self.tasker.await_cancellation(self.masterserver_connection)
            await self.tasker.await_cancellation(self.ms_client.shutdown())

        # Cancel pending client tasks and cleanly remove them from the areas
        players = self.get_player_count()
        logger.log_print('Kicking {} remaining client{}.'
                         .format(players, 's' if players != 1 else ''))

        for client in self.get_clients():
            client.disconnect()

        if self._server:
            self._server.close()
            await self._server.wait_closed()

    def get_version_string(self):
        mes = '{}.{}.{}'.format(self.release, self.major_version, self.minor_version)
        if self.segment_version:
            mes = '{}-{}'.format(mes, self.segment_version)
        return mes

    def reload(self):
        # Keep backups in case of failure
        backup = [self.char_list.copy(), self.music_list.copy(), self.backgrounds.copy()]

        # Do a dummy YAML load to see if the files can be loaded and parsed at all first.
        reloaded_assets = [self.load_characters, self.load_backgrounds, self.load_music]
        for reloaded_asset in reloaded_assets:
            try:
                reloaded_asset()
            except ServerError.YAMLInvalidError as exc:
                # The YAML exception already provides a full description. Just add the fact the
                # reload was undone to ease the person who ran the command's nerves.
                msg = (f'{exc} Reload was undone.')
                raise ServerError.YAMLInvalidError(msg)
            except ServerError.FileSyntaxError as exc:
                msg = f'{exc} Reload was undone.'
                raise ServerError(msg)

        # Only on success reload
        self.load_characters()
        self.load_backgrounds()

        try:
            self.load_music()
        except ServerError as exc:
            self.char_list, self.music_list, self.backgrounds = backup
            msg = ('The new music list returned the following error when loading: `{}`. Fix the '
                   'error and try again. Reload was undone.'
                   .format(exc))
            raise ServerError.FileSyntaxError(msg)

    def reload_commands(self):
        try:
            self.commands = importlib.reload(self.commands)
            self.commands_alt = importlib.reload(self.commands_alt)
        except Exception as error:
            return error

    def log_packet(self, client: ClientManager.Client, packet: str, incoming: bool):
        while len(self.logged_packets) > self.logged_packet_limit:
            self.logged_packets.pop(0)
        entry = ('R:' if incoming else 'S:', Constants.get_time_iso(), str(client.id), packet)
        self.logged_packets.append(entry)

    def new_client(self, transport, ip=None, my_protocol=None) -> ClientManager.Client:
        c = self.client_manager.new_client(transport, my_protocol=my_protocol)
        if self.rp_mode:
            c.in_rp = True
        c.server = self
        c.area = self.area_manager.default_area()
        c.area.new_client(c)
        return c

    def remove_client(self, client: ClientManager.Client):
        client.area.remove_client(client)
        self.client_manager.remove_client(client)

    def is_client(self, client: ClientManager.Client):
        # This should only be False for clients that have been disconnected.
        return not client.disconnected and self.client_manager.is_client(client)

    def get_clients(self) -> List[ClientManager.Client]:
        """
        Return a copy of all the clients connected to the server, sorted in ascending order by
        client ID.

        Returns
        -------
        list of ClientManager.Client
            Clients connected to the server.

        """
        return sorted(self.client_manager.clients)

    def get_player_count(self) -> int:
        # Ignore players in the server selection screen.
        return len([client for client in self.get_clients() if client.char_id is not None])

    def load_backgrounds(self) -> List[str]:
        backgrounds = ValidateBackgrounds().validate('config/backgrounds.yaml')

        self.backgrounds = backgrounds
        default_background = self.backgrounds[0]
        # Make sure each area still has a valid background
        for area in self.area_manager.areas:
            if area.background not in self.backgrounds and not area.cbg_allowed:
                # The area no longer has a valid background, so change it to some valid background
                # like the first one
                area.change_background(default_background)
                area.broadcast_ooc(f'After a server refresh, your area no longer had a valid '
                                   f'background. Switching to {default_background}.')

        return backgrounds.copy()

    def load_config(self) -> Dict[str, Any]:
        self.config = ValidateConfig().validate('config/config.yaml')

        self.config['motd'] = self.config['motd'].replace('\\n', ' \n')
        self.all_passwords = list()
        passwords = [
            'modpass',
            'cmpass',
            'gmpass',
            'gmpass1',
            'gmpass2',
            'gmpass3',
            'gmpass4',
            'gmpass5',
            'gmpass6',
            'gmpass7',
            ]

        self.all_passwords = [self.config[password]
                              for password in passwords if self.config[password]]

        # Default values to fill in config.yaml if not present
        defaults_for_tags = {
            'show_ms2-prober': True,

            'discord_link': None,
            'utc_offset': 'local',

            'max_numdice': 20,
            'max_numfaces': 11037,
            'max_modifier_length': 12,
            'max_acceptable_term': 22074,
            'def_numdice': 1,
            'def_numfaces': 6,
            'def_modifier': '',

            'blackout_background': 'Blackout_HD',
            'default_area_description': 'No description.',
            'party_lights_timeout': 10,
            'showname_max_length': 30,
            'sneak_handicap': 5,
            'spectator_name': 'SPECTATOR',

            'music_change_floodguard': {'times_per_interval': 1,
                                        'interval_length': 0,
                                        'mute_length': 0}
            }

        for (tag, value) in defaults_for_tags.items():
            if tag not in self.config:
                self.config[tag] = value

        return self.config

    def load_characters(self) -> List[str]:
        characters = ValidateCharacters().validate('config/characters.yaml')

        if self.char_list != characters:
            # Inconsistent character list, so change everyone to spectator
            for client in self.get_clients():
                if client.char_id != -1:
                    # Except those that are already spectators
                    client.change_character(-1)
                client.send_ooc('The server character list was changed and no longer reflects your '
                                'client character list. Please rejoin the server.')

        self.char_list = characters
        return characters.copy()

    def load_commandhelp(self):
        with Constants.fopen('README.md', 'r', encoding='utf-8') as readme:
            lines = [x.rstrip() for x in readme.readlines()]

        self.linetorank = {
            '### User Commands': 'normie',
            '### GM Commands': 'gm',
            '### Community Manager Commands': 'cm',
            '### Moderator Commands': 'mod'}

        self.commandhelp = {
            'normie': dict(),
            'gm': dict(),
            'cm': dict(),
            'mod': dict()}

        # Look for the start of the command list
        try:
            start_index = lines.index('## Commands')
            end_index = lines.index('### Debug commands')
        except ValueError as error:
            error_mes = ", ".join([str(s) for s in error.args])
            message = ('Unable to generate help based on README.md: {}. Are you sure you have the '
                       'latest README.md?'.format(error_mes))
            raise ServerError(message)

        rank = None
        current_command = None

        for line in lines[start_index:end_index]:
            # Check if empty line
            if not line:
                continue

            # Check if this line defines the rank we are taking a look at right now
            if line in self.linetorank.keys():
                rank = self.linetorank[line]
                current_command = None
                continue

            # Otherwise, check if we do not have a rank yet
            if rank is None:
                continue

            # Otherwise, check if this is the start of a command
            if line[0] == '*':
                # Get the command name
                command_split = line[4:].split('** ')
                if len(command_split) == 1:
                    # Case: * **version**
                    current_command = command_split[0][:-2]
                else:
                    # Case: * **uninvite** "ID/IPID"
                    current_command = command_split[0]

                formatted_line = '/{}'.format(line[2:])
                formatted_line = formatted_line.replace('**', '')
                self.commandhelp[rank][current_command] = [formatted_line]
                continue

            # Otherwise, line is part of command description, so add it to its current command desc
            #     - Unlocks your area, provided the lock came as a result of /lock.
            # ... assuming we have a command
            if current_command:
                self.commandhelp[rank][current_command].append(line[4:])
                continue

            # Otherwise, we have a line that is a description of the rank
            # Do nothing about them
            continue  # Not really needed, but made explicit

    def load_ids(self):
        self.ipid_list = dict()
        self.hdid_list = dict()

        # load ipids
        try:
            with Constants.fopen('storage/ip_ids.json', 'r', encoding='utf-8') as whole_list:
                self.ipid_list = json.load(whole_list)
        except ServerError.FileNotFoundError:
            with Constants.fopen('storage/ip_ids.json', 'w', encoding='utf-8') as whole_list:
                json.dump(dict(), whole_list)
            message = 'WARNING: File not found: storage/ip_ids.json. Creating a new one...'
            logger.log_pdebug(message)
        except Exception as ex:
            message = 'WARNING: Error loading storage/ip_ids.json. Will assume empty values.\n'
            message += '{}: {}'.format(type(ex).__name__, ex)
            logger.log_pdebug(message)

        # If the IPID list is not a dict, fix the file
        # Why on earth is it called an IPID list if it is a Python dict is beyond me.
        if not isinstance(self.ipid_list, dict):
            message = (f'WARNING: File storage/ip_ids.json had a structure of the wrong type: '
                       f'{self.ipid_list}. Replacing it with a proper type.')
            logger.log_pdebug(message)
            self.ipid_list = dict()
            self.dump_ipids()

        # load hdids
        try:
            with Constants.fopen('storage/hd_ids.json', 'r', encoding='utf-8') as whole_list:
                self.hdid_list = json.loads(whole_list.read())
        except ServerError.FileNotFoundError:
            with Constants.fopen('storage/hd_ids.json', 'w', encoding='utf-8') as whole_list:
                json.dump(dict(), whole_list)
            message = 'WARNING: File not found: storage/hd_ids.json. Creating a new one...'
            logger.log_pdebug(message)
        except Exception as ex:
            message = 'WARNING: Error loading storage/hd_ids.json. Will assume empty values.\n'
            message += '{}: {}'.format(type(ex).__name__, ex)
            logger.log_pdebug(message)

        # If the HDID list is not a dict, fix the file
        # Why on earth is it called an HDID list if it is a Python dict is beyond me.
        if not isinstance(self.hdid_list, dict):
            message = (f'WARNING: File storage/hd_ids.json had a structure of the wrong type: '
                       f'{self.hdid_list}. Replacing it with a proper type.')
            logger.log_pdebug(message)
            self.hdid_list = dict()
            self.dump_hdids()

    def load_iniswaps(self):
        try:
            with Constants.fopen('config/iniswaps.yaml', 'r', encoding='utf-8') as iniswaps:
                self.allowed_iniswaps = Constants.yaml_load(iniswaps)
        except Exception as ex:
            message = 'WARNING: Error loading config/iniswaps.yaml. Will assume empty values.\n'
            message += '{}: {}'.format(type(ex).__name__, ex)

            logger.log_pdebug(message)

    def load_music(self, music_list_file: str = 'config/music.yaml',
                   server_music_list: bool = True) -> List[Dict[str, Any]]:
        music_list = ValidateMusic().validate(music_list_file)

        if server_music_list:
            self.music_list = music_list
            try:
                self.build_music_list(music_list=music_list)
            except ServerError.FileSyntaxError as exc:
                msg = (f'File {music_list_file} returned the following error when loading: '
                       f'`{exc.message}`')
                raise ServerError.FileSyntaxError(msg)

        return music_list.copy()

    def load_gimp(self):
        try:
            gimp_list = ValidateGimp().validate('config/gimp.yaml')
        except ServerError.FileNotFoundError:
            gimp_list = [
                'ERP IS BAN',
                'HELP ME',
                '(((((case????)))))',
                'Anyone else a fan of MLP?',
                'does this server have sans from undertale?',
                'what does call mod do',
                'Join my discord server please',
                'can I have mod pls?',
                'why is everyone a missingo?',
                'how 2 change areas?',
                '19 years of perfection, i don\'t play games to fucking lose',
                ('nah... your taunts are fucking useless... only defeat angers me... by trying '
                 'to taunt just earns you my pitty'),
                'When do we remove dangits',
                'MODS STOP GIMPING ME',
                'PLAY NORMIES PLS',
                'share if you not afraid of herobrine',
                'New Killer Choosen! Hold On!!',
                'The cake killed Nether.',
                'How you win Class Trials is simple, call your opposition cucks.',
                ]
            with Constants.fopen('config/gimp.yaml', 'w') as gimp:
                Constants.yaml_dump(gimp_list, gimp)
            message = 'WARNING: File not found: config/gimp.yaml. Creating a new one...'
            logger.log_pdebug(message)

        self.gimp_list = gimp_list
        return gimp_list.copy()

    def dump_ipids(self):
        with Constants.fopen('storage/ip_ids.json', 'w', encoding='utf-8') as whole_list:
            json.dump(self.ipid_list, whole_list)

    def dump_hdids(self):
        with Constants.fopen('storage/hd_ids.json', 'w', encoding='utf-8') as whole_list:
            json.dump(self.hdid_list, whole_list)

    def get_ipid(self, ip: str) -> int:
        if ip not in self.ipid_list:
            while True:
                ipid = random.randint(0, 10**10-1)
                if ipid not in self.ipid_list.values():
                    break
            self.ipid_list[ip] = ipid
            self.dump_ipids()
        return self.ipid_list[ip]

    def build_music_list(self, from_area: AreaManager.Area = None, c: ClientManager.Client = None,
                         music_list: List[Dict[str, Any]] = None, include_areas: bool = True,
                         include_music: bool = True) -> List[str]:
        built_music_list = list()

        # add areas first, if needed
        if include_areas:
            built_music_list.extend(self.prepare_area_list(c=c, from_area=from_area))

        # then add music, if needed
        if include_music:
            built_music_list.extend(self.prepare_music_list(c=c, specific_music_list=music_list))

        return built_music_list

    def prepare_area_list(self, c: ClientManager.Client = None,
                          from_area: AreaManager.Area = None) -> List[str]:
        """
        Return the area list of the server. If given c and from_area, it will send an area list
        that matches the perspective of client `c` as if they were in area `from_area`.

        Parameters
        ----------
        c: ClientManager.Client
            Client whose perspective will be taken into account, by default None
        from_area: AreaManager.Area
            Area from which the perspective will be considered, by default None

        Returns
        -------
        list of str
            Area list that matches intended perspective.
        """

        # Determine whether to filter the areas in the results
        need_to_check = (from_area is None or (c is not None and (c.is_staff() or c.is_transient)))

        # Now add areas
        prepared_area_list = list()
        for area in self.area_manager.areas:
            if need_to_check or area.name in from_area.visible_areas:
                prepared_area_list.append("{}-{}".format(area.id, area.name))

        return prepared_area_list

    def prepare_music_list(self, c: ClientManager.Client = None,
                           specific_music_list: List[Dict[str, Any]] = None) -> List[str]:
        """
        If `specific_music_list` is not None, return a client-ready version of that music list.
        Else, if `c` is a client with a custom chosen music list, return their latest music list.
        Otherwise, return a client-ready version of the server music list.

        Parameters
        ----------
        c: ClientManager.Client
            Client whose current music list if it exists will be considered if `specific_music_list`
            is None
        specific_music_list: list of dictionaries with key sets {'category', 'songs'}
            Music list to use if given

        Returns
        -------
        list of str
            Music list ready to be sent to clients
        """

        # If not provided a specific music list to overwrite
        if specific_music_list is None:
            specific_music_list = self.music_list  # Default value
            # But just in case, check if this came as a request of a client who had a
            # previous music list preference
            if c and c.music_list is not None:
                specific_music_list = c.music_list

        prepared_music_list = list()
        for item in specific_music_list:
            category = item['category']
            songs = item['songs']
            prepared_music_list.append(category)
            for song in songs:
                name = song['name']
                prepared_music_list.append(name)

        return prepared_music_list

    def is_valid_char_id(self, char_id: int) -> bool:
        return len(self.char_list) > char_id >= -1

    def get_char_id_by_name(self, name: str) -> int:
        if name == self.config['spectator_name']:
            return -1
        for i, ch in enumerate(self.char_list):
            if ch.lower() == name.lower():
                return i
        raise ServerError(f'Character {name} not found.')

    def get_song_data(self, music: str, c: ClientManager.Client = None) -> Tuple[str, int, str]:
        # The client's personal music list should also be a valid place to search
        # so search in there too if possible
        if c and c.music_list:
            valid_music = self.music_list + c.music_list
        else:
            valid_music = self.music_list

        for item in valid_music:
            if item['category'] == music:
                return item['category'], -1, ''
            for song in item['songs']:
                if song['name'] == music:
                    name = song['name']
                    length = song['length'] if 'length' in song else -1
                    source = song['source'] if 'source' in song else ''
                    return name, length, source
        raise ServerError.MusicNotFoundError('Music not found.')

    def send_all_cmd_pred(self, cmd: str, *args: List[str],
                          pred: Callable[[ClientManager.Client], bool] = lambda x: True):
        for client in self.get_clients():
            if pred(client):
                client.send_command(cmd, *args)

    def make_all_clients_do(self, function: str, *args: List[str],
                            pred: Callable[[ClientManager.Client], bool] = lambda x: True,
                            **kwargs):
        for client in self.get_clients():
            if pred(client):
                getattr(client, function)(*args, **kwargs)

    def send_error_report(self, client: ClientManager.Client, cmd: str, args: List[str],
                          ex: Exception):
        """
        In case of an error caused by a client packet, send error report to user, notify moderators
        and have full traceback available on console and through /lasterror
        """

        # Send basic logging information to user
        info = ('=========\nThe server ran into a Python issue. Please contact the server owner '
                'and send them the following logging information:')
        etype, evalue, etraceback = sys.exc_info()
        tb = traceback.extract_tb(tb=etraceback)
        current_time = Constants.get_time()
        file, line_num, module, func = tb[-1]
        file = file[file.rfind('\\')+1:]  # Remove unnecessary directories
        version = self.version
        info += '\r\n*Server version: {}'.format(version)
        info += '\r\n*Server time: {}'.format(current_time)
        info += '\r\n*Packet details: {} {}'.format(cmd, args)
        info += '\r\n*Client status: {}'.format(client)
        info += '\r\n*Area status: {}'.format(client.area)
        info += '\r\n*File: {}'.format(file)
        info += '\r\n*Line number: {}'.format(line_num)
        info += '\r\n*Module: {}'.format(module)
        info += '\r\n*Function: {}'.format(func)
        info += '\r\n*Error: {}: {}'.format(type(ex).__name__, ex)
        info += '\r\nYour help would be much appreciated.'
        info += '\r\n========='
        client.send_ooc(info)
        client.send_ooc_others('Client {} triggered a Python error through a client packet. '
                               'Do /lasterror to take a look at it.'.format(client.id),
                               pred=lambda c: c.is_mod)

        # Print complete traceback to console
        info = 'TSUSERVERDR HAS ENCOUNTERED AN ERROR HANDLING A CLIENT PACKET'
        info += '\r\n*Server time: {}'.format(current_time)
        info += '\r\n*Packet details: {} {}'.format(cmd, args)
        info += '\r\n*Client status: {}'.format(client)
        info += '\r\n*Area status: {}'.format(client.area)
        info += '\r\n\r\n{}'.format("".join(traceback.format_exception(etype, evalue, etraceback)))
        logger.log_print(info)
        self.last_error = [info, etype, evalue, etraceback]

        # Log error to file
        logger.log_error(info, server=self, errortype='C')

        if self.in_test:
            raise ex

    def broadcast_global(self, client: ClientManager.Client, msg: str, as_mod: bool = False,
                         mtype: str = "<dollar>G",
                         condition: Constants.ClientBool = lambda x: not x.muted_global):
        username = client.name
        ooc_name = '{}[{}][{}]'.format(mtype, client.area.id, username)
        if as_mod:
            ooc_name += '[M]'
        ooc_name_ipid = f'{ooc_name}[{client.ipid}]'
        targets = [c for c in self.get_clients() if condition(c)]
        for c in targets:
            if c.is_officer():
                c.send_ooc(msg, username=ooc_name_ipid)
            else:
                c.send_ooc(msg, username=ooc_name)

        if self.config['use_district']:
            msg = 'GLOBAL#{}#{}#{}#{}'.format(int(as_mod), client.area.id, username, msg)
            self.district_client.send_raw_message(msg)

    def broadcast_need(self, client: ClientManager.Client, msg: str):
        char_name = client.displayname
        area_name = client.area.name
        area_id = client.area.id

        targets = [c for c in self.get_clients() if not c.muted_adverts]
        msg = ('=== Advert ===\r\n{} in {} [{}] needs {}\r\n==============='
               .format(char_name, area_name, area_id, msg))
        for c in targets:
            c.send_ooc(msg)

        if self.config['use_district']:
            msg = 'NEED#{}#{}#{}#{}'.format(char_name, area_name, area_id, msg)
            self.district_client.send_raw_message(msg)<|MERGE_RESOLUTION|>--- conflicted
+++ resolved
@@ -68,15 +68,9 @@
 
         self.release = 4
         self.major_version = 3
-<<<<<<< HEAD
         self.minor_version = 1
-        self.segment_version = 'b23'
-        self.internal_version = 'm220504b'
-=======
-        self.minor_version = 0
-        self.segment_version = 'post6'
-        self.internal_version = '220327a'
->>>>>>> a3d4c691
+        self.segment_version = 'RC1'
+        self.internal_version = 'm220505a'
         version_string = self.get_version_string()
         self.software = 'TsuserverDR {}'.format(version_string)
         self.version = 'TsuserverDR {} ({})'.format(version_string, self.internal_version)
