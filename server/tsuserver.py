# TsuserverDR, a Danganronpa Online server based on tsuserver3, an Attorney Online server
#
# Copyright (C) 2016 argoneus <argoneuscze@gmail.com> (original tsuserver3)
# Current project leader: 2018-22 Chrezm/Iuvee <thechrezm@gmail.com>
#
# This program is free software: you can redistribute it and/or modify
# it under the terms of the GNU General Public License as published by
# the Free Software Foundation, either version 3 of the License, or
# (at your option) any later version.
#
# This program is distributed in the hope that it will be useful,
# but WITHOUT ANY WARRANTY; without even the implied warranty of
# MERCHANTABILITY or FITNESS FOR A PARTICULAR PURPOSE.  See the
# GNU General Public License for more details.
#
# You should have received a copy of the GNU General Public License
# along with this program. If not, see <http://www.gnu.org/licenses/>.

# WARNING!
# This class will suffer major reworkings for 4.3

from __future__ import annotations
from multiprocessing.connection import Client
from typing import Any, Callable, Dict, List, Tuple

import asyncio
import errno
import importlib
import json
import random
import socket
import ssl
import sys
import traceback
import urllib.request, urllib.error
import warnings
import yaml

from server import logger
from server.network.ao_protocol import AOProtocol
from server.area_manager import AreaManager
from server.ban_manager import BanManager
from server.constants import Constants
from server.client_manager import ClientManager
from server.exceptions import ServerError
from server.game_manager import GameManager
from server.network.ms3_protocol import MasterServerClient
from server.party_manager import PartyManager
from server.tasker import Tasker
from server.timer_manager import TimerManager
from server.trial_manager import TrialManager
from server.zone_manager import ZoneManager

from server.validate.backgrounds import ValidateBackgrounds
from server.validate.characters import ValidateCharacters
from server.validate.config import ValidateConfig
from server.validate.gimp import ValidateGimp
from server.validate.music import ValidateMusic


class TsuserverDR:
    def __init__(self, protocol: AOProtocol = None,
                 client_manager: ClientManager = None, in_test: bool = False):
        self.logged_packet_limit = 100  # Arbitrary
        self.logged_packets = []
        self.print_packets = False  # For debugging purposes
        self._server = None  # Internal server object, changed to proper object later

        self.release = 4
        self.major_version = 3
        self.minor_version = 2
<<<<<<< HEAD
        self.segment_version = 'a6'
        self.internal_version = 'm220511a'
=======
        self.segment_version = ''
        self.internal_version = '220608a'
>>>>>>> ef7bbe8f
        version_string = self.get_version_string()
        self.software = 'TsuserverDR {}'.format(version_string)
        self.version = 'TsuserverDR {} ({})'.format(version_string, self.internal_version)
        self.in_test = in_test

        self.protocol = AOProtocol if protocol is None else protocol
        client_manager = ClientManager if client_manager is None else client_manager
        logger.log_print = logger.log_print2 if self.in_test else logger.log_print
        logger.log_server = logger.log_server2 if self.in_test else logger.log_server
        self.random = importlib.reload(random)

        logger.log_print('Launching {}...'.format(self.version))
        logger.log_print('Loading server configurations...')

        self.config = None
        self.local_connection = None
        self.masterserver_connection = None
        self.shutting_down = False
        self.loop = None
        self.last_error = None
        self.allowed_iniswaps = None
        self.area_list = None
        self.old_area_list = None
        self.default_area = 0
        self.all_passwords = list()
        self.global_allowed = True
        self.server_select_name = 'SERVER_SELECT'

        self.load_config()
        self.timer_manager = TimerManager(self)
        self.client_manager: ClientManager = client_manager(self)
        self.char_list = list()
        self.load_iniswaps()
        self.load_characters()

        self.game_manager = GameManager(self)
        self.trial_manager = TrialManager(self)
        self.zone_manager = ZoneManager(self)
        self.area_manager = AreaManager(self)
        self.ban_manager = BanManager(self)
        self.party_manager = PartyManager(self)

        self.ipid_list = {}
        self.hdid_list = {}
        self.music_list = None
        self.backgrounds = None
        self.gimp_list = list()
        self.load_commandhelp()
        self.load_music()
        self.load_backgrounds()
        self.load_ids()
        self.load_gimp()

        self.ms_client = None
        self.rp_mode = True
        self.user_auth_req = False
        self.showname_freeze = False
        self.commands = importlib.import_module('server.commands')
        self.commands_alt = importlib.import_module('server.commands_alt')
        self.logger_handlers = logger.setup_logger(debug=self.config['debug'])

        logger.log_print('Server configurations loaded successfully!')

        self.error_queue = None
        with open('config/110_new_music.yaml') as f:
            self.new_110_music = set(yaml.load(f, yaml.SafeLoader))

        self._server = None

    async def start(self):
        self.loop = asyncio.get_event_loop()
        self.error_queue = asyncio.Queue()

        self.tasker = Tasker(self)
        bound_ip = '0.0.0.0'
        if self.config['local']:
            bound_ip = '127.0.0.1'
            server_name = 'localhost'
            logger.log_print('Starting a local server...')
        else:
            server_name = self.config['masterserver_name']
            logger.log_print('Starting a nonlocal server...')

        # Check if port is available
        port = self.config['port']
        with socket.socket(socket.AF_INET, socket.SOCK_STREAM) as s:
            try:
                s.bind((bound_ip, port))
            except socket.error as exc:
                if exc.errno == errno.EADDRINUSE:
                    msg = (f'Port {port} is in use by another application. Make sure to close any '
                           f'conflicting applications (even another instance of this server) and '
                           f'try again.')
                    raise ServerError(msg)
                raise exc
            except OverflowError as exc:
                msg = str(exc).replace('bind(): ', '').capitalize()
                msg += ' Make sure to set your port number to an appropriate value and try again.'
                raise ServerError(msg)

        # Yes there is a race condition here (between checking if port is available, and actually
        # using it). The only side effect of a race condition is a slightly less nice error
        # message, so it's not that big of a deal.
        self._server = await self.loop.create_server(lambda: self.protocol(self),
                                                     bound_ip, port,
                                                     start_serving=False)
        asyncio.create_task(self._server.serve_forever())
        logger.log_pserver('Server started successfully!')

        if self.config['local']:
            host_ip = '127.0.0.1'
        else:
            try:
                host_ip = (urllib.request.urlopen('https://api.ipify.org',
                                                  context=ssl.SSLContext())
                           .read().decode('utf8'))
            except urllib.error.URLError as ex:
                host_ip = None
                logger.log_pdebug('Unable to obtain personal IP from https://api.ipify.org\n'
                                  '{}: {}\n'
                                  'Players may be unable to join.'
                                  .format(type(ex).__name__, ex.reason))
        if host_ip is not None:
            logger.log_pdebug('Server should be now accessible from {}:{}:{}'
                              .format(host_ip, self.config['port'], server_name))
        if not self.config['local']:
            logger.log_pdebug('If you want to join your server from this device, you may need to '
                              'join with this IP instead: 127.0.0.1:{}:localhost'
                              .format(self.config['port']))

        if self.config['local']:
            self.local_connection = asyncio.create_task(self.tasker.do_nothing())

        if self.config['use_masterserver']:
            self.ms_client = MasterServerClient(self)
            self.masterserver_connection = asyncio.create_task(self.ms_client.connect())
            print(' ')
            logger.log_print('Attempting to connect to the master server at {} with the '
                             'following details:'.format(self.config['masterserver_ip']))
            logger.log_print('*Server name: {}'.format(self.config['masterserver_name']))
            logger.log_print('*Server description: {}'
                             .format(self.config['masterserver_description']))

        raise await self.error_queue.get()

    async def normal_shutdown(self):

        # Cleanup operations
        self.shutting_down = True

        # Cancel further polling for master server
        if self.local_connection:
            self.local_connection.cancel()
            await self.tasker.await_cancellation(self.local_connection)

        if self.masterserver_connection:
            self.masterserver_connection.cancel()
            await self.tasker.await_cancellation(self.masterserver_connection)
            await self.tasker.await_cancellation(self.ms_client.shutdown())

        # Cancel pending client tasks and cleanly remove them from the areas
        players = self.get_player_count()
        logger.log_print('Kicking {} remaining client{}.'
                         .format(players, 's' if players != 1 else ''))

        for client in self.get_clients():
            client.disconnect()

        if self._server:
            self._server.close()
            await self._server.wait_closed()

    def get_version_string(self):
        mes = '{}.{}.{}'.format(self.release, self.major_version, self.minor_version)
        if self.segment_version:
            mes = '{}-{}'.format(mes, self.segment_version)
        return mes

    def reload(self):
        # Keep backups in case of failure
        backup = [self.char_list.copy(), self.music_list.copy(), self.backgrounds.copy()]

        # Do a dummy YAML load to see if the files can be loaded and parsed at all first.
        reloaded_assets = [self.load_characters, self.load_backgrounds, self.load_music]
        for reloaded_asset in reloaded_assets:
            try:
                reloaded_asset()
            except ServerError.YAMLInvalidError as exc:
                # The YAML exception already provides a full description. Just add the fact the
                # reload was undone to ease the person who ran the command's nerves.
                msg = (f'{exc} Reload was undone.')
                raise ServerError.YAMLInvalidError(msg)
            except ServerError.FileSyntaxError as exc:
                msg = f'{exc} Reload was undone.'
                raise ServerError(msg)

        # Only on success reload
        self.load_characters()
        self.load_backgrounds()

        try:
            self.load_music()
        except ServerError as exc:
            self.char_list, self.music_list, self.backgrounds = backup
            msg = ('The new music list returned the following error when loading: `{}`. Fix the '
                   'error and try again. Reload was undone.'
                   .format(exc))
            raise ServerError.FileSyntaxError(msg)

    def reload_commands(self):
        try:
            self.commands = importlib.reload(self.commands)
            self.commands_alt = importlib.reload(self.commands_alt)
        except Exception as error:
            return error

    def log_packet(self, client: ClientManager.Client, packet: str, incoming: bool):
        while len(self.logged_packets) > self.logged_packet_limit:
            self.logged_packets.pop(0)
        entry = ('R:' if incoming else 'S:', Constants.get_time_iso(), str(client.id), packet)
        self.logged_packets.append(entry)

    def new_client(self, transport, protocol=None) -> Tuple[ClientManager.Client, bool]:
        c, valid = self.client_manager.new_client(transport, protocol=protocol)
        if self.rp_mode:
            c.in_rp = True
        c.server = self
        c.area = self.area_manager.default_area()
        c.area.new_client(c)
        return c, valid

    def remove_client(self, client: ClientManager.Client):
        client.area.remove_client(client)
        self.client_manager.remove_client(client)

    def is_client(self, client: ClientManager.Client):
        # This should only be False for clients that have been disconnected.
        return not client.disconnected and self.client_manager.is_client(client)

    def get_clients(self) -> List[ClientManager.Client]:
        """
        Return a copy of all the clients connected to the server, sorted in ascending order by
        client ID.

        Returns
        -------
        list of ClientManager.Client
            Clients connected to the server.

        """
        return sorted(self.client_manager.clients)

    def get_player_count(self) -> int:
        # Ignore players in the server selection screen.
        return len([client for client in self.get_clients() if client.char_id is not None])

    def load_backgrounds(self) -> List[str]:
        backgrounds = ValidateBackgrounds().validate('config/backgrounds.yaml')

        self.backgrounds = backgrounds
        default_background = self.backgrounds[0]
        # Make sure each area still has a valid background
        for area in self.area_manager.areas:
            if area.background not in self.backgrounds and not area.cbg_allowed:
                # The area no longer has a valid background, so change it to some valid background
                # like the first one
                area.change_background(default_background)
                area.broadcast_ooc(f'After a server refresh, your area no longer had a valid '
                                   f'background. Switching to {default_background}.')

        return backgrounds.copy()

    def load_config(self) -> Dict[str, Any]:
        self.config = ValidateConfig().validate('config/config.yaml')

        self.config['motd'] = self.config['motd'].replace('\\n', ' \n')
        self.all_passwords = list()
        passwords = [
            'modpass',
            'cmpass',
            'gmpass',
            'gmpass1',
            'gmpass2',
            'gmpass3',
            'gmpass4',
            'gmpass5',
            'gmpass6',
            'gmpass7',
            ]

        self.all_passwords = [self.config[password]
                              for password in passwords if self.config[password]]

        # Default values to fill in config.yaml if not present
        defaults_for_tags = {
            'discord_link': None,
            'utc_offset': 'local',

            'max_numdice': 20,
            'max_numfaces': 11037,
            'max_modifier_length': 12,
            'max_acceptable_term': 22074,
            'def_numdice': 1,
            'def_numfaces': 6,
            'def_modifier': '',

            'blackout_background': 'Blackout_HD',
            'default_area_description': 'No description.',
            'party_lights_timeout': 10,
            'showname_max_length': 30,
            'sneak_handicap': 5,
            'spectator_name': 'SPECTATOR',

            'music_change_floodguard': {'times_per_interval': 1,
                                        'interval_length': 0,
                                        'mute_length': 0}
            }

        for (tag, value) in defaults_for_tags.items():
            if tag not in self.config:
                self.config[tag] = value

        return self.config

    def load_characters(self) -> List[str]:
        characters = ValidateCharacters().validate('config/characters.yaml')

        if self.char_list != characters:
            # Inconsistent character list, so change everyone to spectator
            for client in self.get_clients():
                if client.char_id != -1:
                    # Except those that are already spectators
                    client.change_character(-1)
                client.send_ooc('The server character list was changed and no longer reflects your '
                                'client character list. Please rejoin the server.')

        self.char_list = characters
        return characters.copy()

    def load_commandhelp(self):
        with Constants.fopen('README.md', 'r', encoding='utf-8') as readme:
            lines = [x.rstrip() for x in readme.readlines()]

        self.linetorank = {
            '### User Commands': 'normie',
            '### GM Commands': 'gm',
            '### Community Manager Commands': 'cm',
            '### Moderator Commands': 'mod'}

        self.commandhelp = {
            'normie': dict(),
            'gm': dict(),
            'cm': dict(),
            'mod': dict()}

        # Look for the start of the command list
        try:
            start_index = lines.index('## Commands')
            end_index = lines.index('### Debug commands')
        except ValueError as error:
            error_mes = ", ".join([str(s) for s in error.args])
            message = ('Unable to generate help based on README.md: {}. Are you sure you have the '
                       'latest README.md?'.format(error_mes))
            raise ServerError(message)

        rank = None
        current_command = None

        for line in lines[start_index:end_index]:
            # Check if empty line
            if not line:
                continue

            # Check if this line defines the rank we are taking a look at right now
            if line in self.linetorank.keys():
                rank = self.linetorank[line]
                current_command = None
                continue

            # Otherwise, check if we do not have a rank yet
            if rank is None:
                continue

            # Otherwise, check if this is the start of a command
            if line[0] == '*':
                # Get the command name
                command_split = line[4:].split('** ')
                if len(command_split) == 1:
                    # Case: * **version**
                    current_command = command_split[0][:-2]
                else:
                    # Case: * **uninvite** "ID/IPID"
                    current_command = command_split[0]

                formatted_line = '/{}'.format(line[2:])
                formatted_line = formatted_line.replace('**', '')
                self.commandhelp[rank][current_command] = [formatted_line]
                continue

            # Otherwise, line is part of command description, so add it to its current command desc
            #     - Unlocks your area, provided the lock came as a result of /lock.
            # ... assuming we have a command
            if current_command:
                self.commandhelp[rank][current_command].append(line[4:])
                continue

            # Otherwise, we have a line that is a description of the rank
            # Do nothing about them
            continue  # Not really needed, but made explicit

    def load_ids(self):
        self.ipid_list = dict()
        self.hdid_list = dict()

        # load ipids
        try:
            with Constants.fopen('storage/ip_ids.json', 'r', encoding='utf-8') as whole_list:
                self.ipid_list = json.load(whole_list)
        except ServerError.FileNotFoundError:
            with Constants.fopen('storage/ip_ids.json', 'w', encoding='utf-8') as whole_list:
                json.dump(dict(), whole_list)
            message = 'WARNING: File not found: storage/ip_ids.json. Creating a new one...'
            logger.log_pdebug(message)
        except Exception as ex:
            message = 'WARNING: Error loading storage/ip_ids.json. Will assume empty values.\n'
            message += '{}: {}'.format(type(ex).__name__, ex)
            logger.log_pdebug(message)

        # If the IPID list is not a dict, fix the file
        # Why on earth is it called an IPID list if it is a Python dict is beyond me.
        if not isinstance(self.ipid_list, dict):
            message = (f'WARNING: File storage/ip_ids.json had a structure of the wrong type: '
                       f'{self.ipid_list}. Replacing it with a proper type.')
            logger.log_pdebug(message)
            self.ipid_list = dict()
            self.dump_ipids()

        # load hdids
        try:
            with Constants.fopen('storage/hd_ids.json', 'r', encoding='utf-8') as whole_list:
                self.hdid_list = json.loads(whole_list.read())
        except ServerError.FileNotFoundError:
            with Constants.fopen('storage/hd_ids.json', 'w', encoding='utf-8') as whole_list:
                json.dump(dict(), whole_list)
            message = 'WARNING: File not found: storage/hd_ids.json. Creating a new one...'
            logger.log_pdebug(message)
        except Exception as ex:
            message = 'WARNING: Error loading storage/hd_ids.json. Will assume empty values.\n'
            message += '{}: {}'.format(type(ex).__name__, ex)
            logger.log_pdebug(message)

        # If the HDID list is not a dict, fix the file
        # Why on earth is it called an HDID list if it is a Python dict is beyond me.
        if not isinstance(self.hdid_list, dict):
            message = (f'WARNING: File storage/hd_ids.json had a structure of the wrong type: '
                       f'{self.hdid_list}. Replacing it with a proper type.')
            logger.log_pdebug(message)
            self.hdid_list = dict()
            self.dump_hdids()

    def load_iniswaps(self):
        try:
            with Constants.fopen('config/iniswaps.yaml', 'r', encoding='utf-8') as iniswaps:
                self.allowed_iniswaps = Constants.yaml_load(iniswaps)
        except Exception as ex:
            message = 'WARNING: Error loading config/iniswaps.yaml. Will assume empty values.\n'
            message += '{}: {}'.format(type(ex).__name__, ex)

            logger.log_pdebug(message)

    def load_music(self, music_list_file: str = 'config/music.yaml',
                   server_music_list: bool = True) -> List[Dict[str, Any]]:
        music_list = ValidateMusic().validate(music_list_file)

        if server_music_list:
            self.music_list = music_list
            try:
                self.build_music_list(music_list=music_list)
            except ServerError.FileSyntaxError as exc:
                msg = (f'File {music_list_file} returned the following error when loading: '
                       f'`{exc.message}`')
                raise ServerError.FileSyntaxError(msg)

        return music_list.copy()

    def load_gimp(self):
        try:
            gimp_list = ValidateGimp().validate('config/gimp.yaml')
        except ServerError.FileNotFoundError:
            gimp_list = [
                'ERP IS BAN',
                'HELP ME',
                '(((((case????)))))',
                'Anyone else a fan of MLP?',
                'does this server have sans from undertale?',
                'what does call mod do',
                'Join my discord server please',
                'can I have mod pls?',
                'why is everyone a missingo?',
                'how 2 change areas?',
                '19 years of perfection, i don\'t play games to fucking lose',
                ('nah... your taunts are fucking useless... only defeat angers me... by trying '
                 'to taunt just earns you my pitty'),
                'When do we remove dangits',
                'MODS STOP GIMPING ME',
                'PLAY NORMIES PLS',
                'share if you not afraid of herobrine',
                'New Killer Choosen! Hold On!!',
                'The cake killed Nether.',
                'How you win Class Trials is simple, call your opposition cucks.',
                ]
            with Constants.fopen('config/gimp.yaml', 'w') as gimp:
                Constants.yaml_dump(gimp_list, gimp)
            message = 'WARNING: File not found: config/gimp.yaml. Creating a new one...'
            logger.log_pdebug(message)

        self.gimp_list = gimp_list
        return gimp_list.copy()

    def dump_ipids(self):
        with Constants.fopen('storage/ip_ids.json', 'w', encoding='utf-8') as whole_list:
            json.dump(self.ipid_list, whole_list)

    def dump_hdids(self):
        with Constants.fopen('storage/hd_ids.json', 'w', encoding='utf-8') as whole_list:
            json.dump(self.hdid_list, whole_list)

    def get_ipid(self, ip: str) -> int:
        if ip not in self.ipid_list:
            while True:
                ipid = random.randint(0, 10**10-1)
                if ipid not in self.ipid_list.values():
                    break
            self.ipid_list[ip] = ipid
            self.dump_ipids()
        return self.ipid_list[ip]

    def build_music_list(self, from_area: AreaManager.Area = None, c: ClientManager.Client = None,
                         music_list: List[Dict[str, Any]] = None, include_areas: bool = True,
                         include_music: bool = True) -> List[str]:
        built_music_list = list()

        # add areas first, if needed
        if include_areas:
            built_music_list.extend(self.prepare_area_list(c=c, from_area=from_area))

        # then add music, if needed
        if include_music:
            built_music_list.extend(self.prepare_music_list(c=c, specific_music_list=music_list))

        return built_music_list

    def prepare_area_list(self, c: ClientManager.Client = None,
                          from_area: AreaManager.Area = None) -> List[str]:
        """
        Return the area list of the server. If given c and from_area, it will send an area list
        that matches the perspective of client `c` as if they were in area `from_area`.

        Parameters
        ----------
        c: ClientManager.Client
            Client whose perspective will be taken into account, by default None
        from_area: AreaManager.Area
            Area from which the perspective will be considered, by default None

        Returns
        -------
        list of str
            Area list that matches intended perspective.
        """

        # Determine whether to filter the areas in the results
        need_to_check = (from_area is None or (c is not None and (c.is_staff() or c.is_transient)))

        # Now add areas
        prepared_area_list = list()
        for area in self.area_manager.areas:
            if need_to_check or area.name in from_area.visible_areas:
                prepared_area_list.append("{}-{}".format(area.id, area.name))

        return prepared_area_list

    def prepare_music_list(self, c: ClientManager.Client = None,
                           specific_music_list: List[Dict[str, Any]] = None) -> List[str]:
        """
        If `specific_music_list` is not None, return a client-ready version of that music list.
        Else, if `c` is a client with a custom chosen music list, return their latest music list.
        Otherwise, return a client-ready version of the server music list.

        Parameters
        ----------
        c: ClientManager.Client
            Client whose current music list if it exists will be considered if `specific_music_list`
            is None
        specific_music_list: list of dictionaries with key sets {'category', 'songs'}
            Music list to use if given

        Returns
        -------
        list of str
            Music list ready to be sent to clients
        """

        # If not provided a specific music list to overwrite
        if specific_music_list is None:
            specific_music_list = self.music_list  # Default value
            # But just in case, check if this came as a request of a client who had a
            # previous music list preference
            if c and c.music_list is not None:
                specific_music_list = c.music_list

        prepared_music_list = list()
        for item in specific_music_list:
            category = item['category']
            songs = item['songs']
            prepared_music_list.append(category)
            for song in songs:
                name = song['name']
                prepared_music_list.append(name)

        return prepared_music_list

    def is_valid_char_id(self, char_id: int) -> bool:
        return len(self.char_list) > char_id >= -1

    def get_char_id_by_name(self, name: str) -> int:
        if name == self.config['spectator_name']:
            return -1
        for i, ch in enumerate(self.char_list):
            if ch.lower() == name.lower():
                return i
        raise ServerError(f'Character {name} not found.')

    def get_song_data(self, music: str, c: ClientManager.Client = None) -> Tuple[str, int, str]:
        # The client's personal music list should also be a valid place to search
        # so search in there too if possible
        if c and c.music_list:
            valid_music = self.music_list + c.music_list
        else:
            valid_music = self.music_list

        for item in valid_music:
            if item['category'] == music:
                return item['category'], -1, ''
            for song in item['songs']:
                if song['name'] == music:
                    name = song['name']
                    length = song['length'] if 'length' in song else -1
                    source = song['source'] if 'source' in song else ''
                    return name, length, source
        raise ServerError.MusicNotFoundError('Music not found.')

    def make_all_clients_do(self, function: str, *args: List[str],
                            pred: Callable[[ClientManager.Client], bool] = lambda x: True,
                            **kwargs):
        for client in self.get_clients():
            if pred(client):
                getattr(client, function)(*args, **kwargs)

    def send_error_report(self, client: ClientManager.Client, cmd: str, args: List[str],
                          ex: Exception):
        """
        In case of an error caused by a client packet, send error report to user, notify moderators
        and have full traceback available on console and through /lasterror
        """

        # Send basic logging information to user
        info = ('=========\nThe server ran into a Python issue. Please contact the server owner '
                'and send them the following logging information:')
        etype, evalue, etraceback = sys.exc_info()
        tb = traceback.extract_tb(tb=etraceback)
        current_time = Constants.get_time()
        file, line_num, module, func = tb[-1]
        file = file[file.rfind('\\')+1:]  # Remove unnecessary directories
        version = self.version
        info += '\r\n*Server version: {}'.format(version)
        info += '\r\n*Server time: {}'.format(current_time)
        info += '\r\n*Packet details: {} {}'.format(cmd, args)
        info += '\r\n*Client status: {}'.format(client)
        info += '\r\n*Area status: {}'.format(client.area)
        info += '\r\n*File: {}'.format(file)
        info += '\r\n*Line number: {}'.format(line_num)
        info += '\r\n*Module: {}'.format(module)
        info += '\r\n*Function: {}'.format(func)
        info += '\r\n*Error: {}: {}'.format(type(ex).__name__, ex)
        info += '\r\nYour help would be much appreciated.'
        info += '\r\n========='
        client.send_ooc(info)
        client.send_ooc_others('Client {} triggered a Python error through a client packet. '
                               'Do /lasterror to take a look at it.'.format(client.id),
                               pred=lambda c: c.is_mod)

        # Print complete traceback to console
        info = 'TSUSERVERDR HAS ENCOUNTERED AN ERROR HANDLING A CLIENT PACKET'
        info += '\r\n*Server time: {}'.format(current_time)
        info += '\r\n*Packet details: {} {}'.format(cmd, args)
        info += '\r\n*Client status: {}'.format(client)
        info += '\r\n*Area status: {}'.format(client.area)
        info += '\r\n\r\n{}'.format("".join(traceback.format_exception(etype, evalue, etraceback)))
        logger.log_print(info)
        self.last_error = [info, etype, evalue, etraceback]

        # Log error to file
        logger.log_error(info, server=self, errortype='C')

        if self.in_test:
            raise ex

    def broadcast_global(self, client: ClientManager.Client, msg: str, as_mod: bool = False,
                         mtype: str = "<dollar>G",
                         condition: Constants.ClientBool = lambda x: not x.muted_global):
        username = client.name
        ooc_name = '{}[{}][{}]'.format(mtype, client.area.id, username)
        if as_mod:
            ooc_name += '[M]'
        ooc_name_ipid = f'{ooc_name}[{client.ipid}]'
        targets = [c for c in self.get_clients() if condition(c)]
        for c in targets:
            if c.is_officer():
                c.send_ooc(msg, username=ooc_name_ipid)
            else:
                c.send_ooc(msg, username=ooc_name)

    def broadcast_need(self, client: ClientManager.Client, msg: str):
        char_name = client.displayname
        area_name = client.area.name
        area_id = client.area.id

        targets = [c for c in self.get_clients() if not c.muted_adverts]
        msg = ('=== Advert ===\r\n{} in {} [{}] needs {}\r\n==============='
               .format(char_name, area_name, area_id, msg))
        for c in targets:
            c.send_ooc(msg)<|MERGE_RESOLUTION|>--- conflicted
+++ resolved
@@ -69,13 +69,8 @@
         self.release = 4
         self.major_version = 3
         self.minor_version = 2
-<<<<<<< HEAD
-        self.segment_version = 'a6'
-        self.internal_version = 'm220511a'
-=======
-        self.segment_version = ''
-        self.internal_version = '220608a'
->>>>>>> ef7bbe8f
+        self.segment_version = 'RC2'
+        self.internal_version = 'm220608a'
         version_string = self.get_version_string()
         self.software = 'TsuserverDR {}'.format(version_string)
         self.version = 'TsuserverDR {} ({})'.format(version_string, self.internal_version)
