# TsuserverDR, a Danganronpa Online server based on tsuserver3, an Attorney Online server
#
# Copyright (C) 2016 argoneus <argoneuscze@gmail.com> (original tsuserver3)
# Current project leader: 2018-22 Chrezm/Iuvee <thechrezm@gmail.com>
#
# This program is free software: you can redistribute it and/or modify
# it under the terms of the GNU General Public License as published by
# the Free Software Foundation, either version 3 of the License, or
# (at your option) any later version.
#
# This program is distributed in the hope that it will be useful,
# but WITHOUT ANY WARRANTY; without even the implied warranty of
# MERCHANTABILITY or FITNESS FOR A PARTICULAR PURPOSE.  See the
# GNU General Public License for more details.
#
# You should have received a copy of the GNU General Public License
# along with this program. If not, see <http://www.gnu.org/licenses/>.

from __future__ import annotations

import typing
from typing import Any, Callable, List, Optional, Set, Tuple, Dict
if typing.TYPE_CHECKING:
    # Avoid circular referencing
    from server.area_manager import AreaManager
    from server.tsuserver import TsuserverDR
    from server.zone_manager import ZoneManager

import datetime
import random
import time

from server import clients
from server import client_changearea
from server import fantacrypt
from server import logger
from server.exceptions import AreaError, ClientError, GameError, PartyError, TrialError
from server.constants import TargetType, Constants
from server.subscriber import Publisher
from server.timer_manager import TimerManager


class ClientManager:
    class Client:
        def __init__(self, server: TsuserverDR, transport, user_id: int, ipid: int,
                     my_protocol=None, ip=None):
            self.server = server
            self.transport = transport
            self.area_changer = client_changearea.ClientChangeArea(self)
            self.required_packets_received = set()  # Needs to have length 2 to actually connect
            self.can_askchaa = True  # Needs to be true to process an askchaa packet
            self.version = ('Undefined', 'Undefined')  # AO version used established through ID pack
            self.packet_handler = clients.ClientDRO1d1d0()
            self.bad_version = False
            self.publisher = Publisher(self)

            self.disconnected = False
            self.hdid = ''
            self.ipid = ipid
            self.id = user_id
            self.char_id = None
            self.name = ''
            self.char_folder = ''
            self.char_showname = ''
            self.pos = ''
            self.showname = ''
            self.ever_chose_character = False
            self.joined = time.time()
            self.last_active = Constants.get_time()

            self.area = server.area_manager.default_area()
            self.new_area = self.area  # It is different from self.area in transition to a new area
            self.party = None
            self.is_mod = False
            self.is_gm = False
            self.is_dj = True
            self.is_cm = False
            self.is_muted = False
            self.is_ooc_muted = False
            self.pm_mute = False
            self.mod_call_time = 0
            self.evi_list = []
            self.muted_adverts = False
            self.muted_global = False
            self.pm_mute = False

            self.in_rp = False
            self.autopass = False
            self.disemvowel = False
            self.disemconsonant = False
            self.remove_h = False
            self.gimp = False
            self.is_visible = True
            self.multi_ic = None
            self.multi_ic_pre = ''
            self.following = None
            self.followedby = set()
            self.music_list = None
            self.showname_history = list()
            self.is_transient = False
            self.handicap = None
            self.handicap_backup = None  # Use if custom handicap is overwritten with a server one
            self.is_movement_handicapped = False
            self.show_shownames = True
            self.is_bleeding = False
            self.get_foreign_rolls = False
            self.last_ic_message = ''
            self.last_ooc_message = ''
            self.first_person = False
            self.forward_sprites = True
            self.last_received_ic = [None, None, None]
            self.last_received_ic_notme = [None, None, None]
            self.is_blind = False
            self.is_deaf = False
            self.is_gagged = False
            self.send_deaf_space = False
            self.dicelog = list()
            self._zone_watched = None
            self.files = None
            self.get_nonautopass_autopass = False
            self.status = ''
            self.remembered_passages = dict()
            self.remembered_locked_passages = dict()
            self.remembered_statuses = dict()
            self.can_bypass_iclock = False
            self.char_log = list()
            self.ignored_players = set()
            self.paranoia = 2
            self.notecard = ''

            # Pairing stuff
            self.charid_pair = -1
            self.offset_pair = 0
            self.last_sprite = ''
            self.flip = 0
            self.claimed_folder = ''

            # Anti IC-flood-with-copy stuff
            self.last_ic_raw_message = None  # The last IC message they tried to send, without any
            # modifications that it may have undergone afterwards (say, via gimp, gag, etc.)
            self.last_ic_char = ''  # The char they used to send their last IC message, not
            # necessarily equivalent to self.get_char_name()

            # music flood-guard stuff
            self.mute_time = 0
            self.mflood_interval = self.server.config['music_change_floodguard']['interval_length']
            self.mflood_times = self.server.config['music_change_floodguard']['times_per_interval']
            self.mflood_mutelength = self.server.config['music_change_floodguard']['mute_length']
            self.mflood_log = list()

        def send_raw_message(self, msg: str):
            # Only send messages to players that are.. players who are still connected
            # This should only be relevant in the case there is a function that requests packets
            # be sent to multiple clients, but the function does not check if all targets are
            # still clients.
            if self.server.is_client(self):
                if self.server.print_packets:
                    print(f'< {self.id}: {msg}')
                self.server.log_packet(self, msg, False)
                self.transport.write(msg.encode('utf-8'))
            else:
                if self.server.print_packets:
                    print(f'< {self.id}: {msg} || FAILED: Socket closed')

        def send_command(self, command: str, *args: List):
            if args:
                if command == 'MS':
                    for evi_num in range(len(self.evi_list)):
                        if self.evi_list[evi_num] == args[11]:
                            lst = list(args)
                            lst[11] = evi_num
                            args = tuple(lst)
                            break

            command, *args = Constants.encode_ao_packet([command] + list(args))
            message = f'{command}#'
            for arg in args:
                message += f'{arg}#'
            self.send_raw_message(message + '%')

        def send_command_dict(self, command, dargs):
            _, to_send = self.prepare_command(command, dargs)
            self.send_command(command, *to_send)
            self.publisher.publish(f'client_outbound_{command.lower()}',
                                   {'contents': dargs.copy()})

        def prepare_command(self, identifier, dargs):
            """
            Prepare a packet so that the client's specific protocol can recognize it.

            Parameters
            ----------
            identifier : str
                ID of the packet to send.
            dargs : dict of str to Any
                Original packet arguments, which will be modified to satisfy the client's protocol.
                Map is of argument name to argument value.

            Returns
            -------
            final_dargs : dict of str to Any
                Modified packet arguments. Map is of argument name to argument value.
            to_send : list of str
                Packet argument values listed in the order the client protocol expects.

            """

            final_dargs = dict()
            to_send = list()
            idn = f'{identifier.upper()}_OUTBOUND'
            try:
                outbound_args = getattr(self.packet_handler, idn)
            except AttributeError:
                err = f'No matching protocol found for {idn}.'
                raise KeyError(err)

            for (field, default_value) in outbound_args:
                try:
                    value = dargs[field]
                    if value is None:
                        value = default_value
                except KeyError:
                    value = default_value
                if field.endswith('ao2_list'):
                    to_send.extend(value)
                else:
                    to_send.append(value)
                final_dargs[field] = value

            self.publisher.publish(f'client_inbound_{identifier.lower()}_raw',
                                   {'contents': final_dargs.copy()})
            return final_dargs, to_send

        def send_ooc(self, msg: str, username: str = None, allow_empty: bool = False,
                     is_staff=None, is_officer=None, in_area=None, not_to=None, part_of=None,
                     to_blind=None, to_deaf=None, is_zstaff=None, is_zstaff_flex=None,
                     pred: Callable[[ClientManager.Client], bool] = None):
            if pred is None:
                pred = lambda x: True
            if not_to is None:
                not_to = set()
            if not allow_empty and not msg:
                return
            if username is None:
                username = self.server.config['hostname']

            cond = Constants.build_cond(self, is_staff=is_staff, is_officer=is_officer,
                                        in_area=in_area, not_to=not_to, part_of=part_of,
                                        to_blind=to_blind, to_deaf=to_deaf,
                                        is_zstaff=is_zstaff, is_zstaff_flex=is_zstaff_flex,
                                        pred=pred)

            if cond(self):
                self.send_command_dict('CT', {
                    'username': username,
                    'message': msg,
                    })

        def send_ooc_others(self, msg: str, username: str = None, allow_empty: bool = False,
                            is_staff=None, is_officer=None, in_area=None, not_to=None, part_of=None,
                            to_blind=None, to_deaf=None, is_zstaff=None, is_zstaff_flex=None,
                            pred: Callable[[ClientManager.Client], bool] = None):
            if not allow_empty and not msg:
                return

            if pred is None:
                pred = lambda x: True
            if not_to is None:
                not_to = set()
            if username is None:
                username = self.server.config['hostname']

            cond = Constants.build_cond(self, is_staff=is_staff, is_officer=is_officer,
                                        in_area=in_area, not_to=not_to.union({self}),
                                        part_of=part_of, to_blind=to_blind, to_deaf=to_deaf,
                                        is_zstaff=is_zstaff, is_zstaff_flex=is_zstaff_flex,
                                        pred=pred)
            self.server.make_all_clients_do("send_ooc", msg, pred=cond, allow_empty=allow_empty,
                                            username=username)

        def send_ic(self, params: List = None, sender: ClientManager.Client = None,
                    pred: Callable[[ClientManager.Client], bool] = None,
                    not_to: ClientManager.Client = None, gag_replaced=False,
                    is_staff=None, in_area=None, to_blind=None, to_deaf=None,
                    bypass_text_replace=False, bypass_deafened_starters=False,
                    use_last_received_sprites=False,
                    msg=None, folder=None, pos=None, char_id=None, ding=None, color=None,
                    showname=None, hide_character=0):

            # sender is the client who sent the IC message
            # self is who is receiving the IC message at this particular moment

            # Assert correct call to the function
            if params is None and msg is None:
                raise ValueError('Expected message.')

            # Fill in defaults
            # Expected behavior is as follows:
            #  If params is None, then the sent IC message will only include custom details
            #  about the ding and the message, everything else is fixed. However, sender details
            #  are considered when replacing the parameters based on sender/receiver's properties
            #  If params is not None, then the sent IC message will use the parameters given in
            #  params, and use the properties of sender to replace the parameters if needed.

            pargs = {x: y for (x, y) in self.packet_handler.MS_OUTBOUND}
            if params is None:
                pargs['msg'] = msg
                pargs['folder'] = folder
                pargs['pos'] = pos
                pargs['char_id'] = char_id
                pargs['ding'] = ding
                pargs['color'] = color
                pargs['showname'] = showname
                pargs['hide_character'] = hide_character
            else:
                for key in params:
                    pargs[key] = params[key]
                if msg is not None:
                    pargs['msg'] = msg

            # Check if receiver is actually meant to receive the message. Bail out early if not.
            # FIXME: First argument should be sender, not self. Using in_area=True fails otherwise

            cond = Constants.build_cond(self, is_staff=is_staff, in_area=in_area, not_to=not_to,
                                        to_blind=to_blind, to_deaf=to_deaf, pred=pred)
            if not cond(self):
                return
            # If self is ignoring sender, now is the moment to discard
            if sender and sender in self.ignored_players:
                return

            # FIXME: Workaround because lazy. Proper fix is change all send_ic that specify
            # char_id to also specify sender. However, there are potentially ugly issues lurking
            # with first person/forward sprites mode here which I don't have the heart to figure
            # out right now. Once fixed, remove the upcoming lines.
            # Right now, this feature makes it emulate the old client behavior of ignoring based
            # on character match.
            if char_id:
                for ignored_player in self.ignored_players:
                    if char_id == ignored_player.char_id:
                        return

            # If self is ignoring sender, now is the moment to discard
            if sender and sender in self.ignored_players:
                return
            # FIXME: Workaround because lazy. Proper fix is change all send_ic that specify
            # char_id to also specify sender. However, there are potentially ugly issues lurking
            # with first person/forward sprites mode here which I don't have the heart to figure
            # out right now. Once fixed, remove the upcoming lines.
            # Right now, this feature makes it emulate the old client behavior of ignoring based
            # on character match.
            if char_id:
                for ignored_player in self.ignored_players:
                    if char_id == ignored_player.char_id:
                        return

            # Remove None values from pargs, which could have happened while setting default values
            # from the function call
            to_pop = list()
            for (key, value) in pargs.items():
                if pargs[key] is None:
                    to_pop.append(key)
            for key in to_pop:
                pargs.pop(key)

            def pop_if_there(dictionary, argument):
                if argument in dictionary:
                    dictionary.pop(argument)

            # Change "character" parts of IC port
            if self.is_blind:
                pargs['anim'] = '../../misc/blank'
                pargs['hide_character'] = 1
                self.send_background(name=self.server.config['blackout_background'])
            # If self just spoke while in first person mode, change the message they receive
            # accordingly for them so they do not see themselves talking
            # Also do this replacement if the sender is not in forward sprites mode
            elif (use_last_received_sprites or
                    (sender == self and self.first_person) or
                    (sender and not sender.forward_sprites)):
                # last_sender: Client who actually sent the new message
                # last_apparent_sender: Client whose sprites were used for the last message
                # last_args: "MS" arguments to the last message
                # Do note last_sender != last_apparent_sender if a person receives a message
                # from someone in not forward sprites mode. In that case, last_sender is
                # updated with this new client, but last apparent_sender is not.

                # First check this is first person mode. By doing this check first we
                # guarantee ourselves we do not pick the last message that could possibly
                # be self
                if sender == self and self.first_person:
                    last_apparent_sender, last_args, last_apparent_args = self.last_received_ic_notme
                else:
                    last_apparent_sender, last_args, last_apparent_args = self.last_received_ic

                # Make sure showing previous sender makes sense. If it does not make sense now,
                # it will not make sense later.

                # If last sender is no longer connected, do not show previous sender
                if not last_apparent_sender or not self.server.is_client(last_apparent_sender):
                    pargs['anim'] = '../../misc/blank'
                    self.last_received_ic_notme = [None, None, None]
                    self.last_received_ic = [None, None, None]
                # If last apparent sender and self are not in the same area, do not show
                # previous sender
                elif self.area != last_apparent_sender.area:
                    pargs['anim'] = '../../misc/blank'
                    self.last_received_ic_notme = [None, None, None]
                    self.last_received_ic = [None, None, None]
                # If last sender has changed character, do not show previous sender
                elif ((last_apparent_sender.char_id != last_apparent_args['char_id'] or
                        last_apparent_sender.char_folder != last_apparent_args['folder'])):
                    # We need to check for iniswaps as well, to account for this possibility:
                    # 1. A and B are in the same room. A as in first person mode
                    # 2. B talks to A and moves to another room
                    # 3. B iniswaps without changing character and talks in their new area
                    # 4. B goes back to A's area and talks there
                    # 5. If A had received no other message in the meantime, clear the last
                    # character seen.
                    pargs['anim'] = '../../misc/blank'
                    self.last_received_ic_notme = [None, None, None]
                    self.last_received_ic = [None, None, None]
                # Do not show previous sender if
                # 1. Previous sender is sneaked and is not GM, and
                # 2. It is not the case self is in a party, the same one as previous sender,
                # and self is sneaked
                elif (not last_apparent_sender.is_visible and
                        not last_apparent_sender.is_staff() and
                        not (self.party and self.party == last_apparent_sender.party
                            and not self.is_visible)):
                    # It will still be the case self will reveal themselves by talking
                    # They will however see last sender if needed
                    pargs['anim'] = '../../misc/blank'
                    self.last_received_ic_notme = [None, None, None]
                    self.last_received_ic = [None, None, None]
                # Otherwise, show message
                else:
                    pargs['folder'] = last_args['folder']
                    pargs['anim'] = last_args['anim']
                    pargs['pos'] = last_args['pos']
                    pargs['anim_type'] = last_args['anim_type']
                    pargs['flip'] = last_args['flip']

                # Regardless of anything, pairing is visually canceled while in first person
                # so set them to default values

                pop_if_there(pargs, 'other_offset')
                pop_if_there(pargs, 'other_emote')
                pop_if_there(pargs, 'other_flip')
                pop_if_there(pargs, 'other_folder')
                pop_if_there(pargs, 'offset_pair')
                pop_if_there(pargs, 'charid_pair')
                # Note this does not affect the client object internal values, it just
                # simulates the client is not part of their pair if they are in first person
                # mode.
            elif sender != self and self.first_person:
                # Address the situation where this client is in first person mode, paired with
                # someone else, and that someone else speaks in IC. This will 'visually' cancel
                # pairing for this client, but not remove it completely. It is just so that
                # the client's own sprites do not appear.
                if pargs.get('charid_pair', -1) == self.char_id:
                    pop_if_there(pargs, 'other_offset')
                    pop_if_there(pargs, 'other_emote')
                    pop_if_there(pargs, 'other_flip')
                    pop_if_there(pargs, 'other_folder')
                    pop_if_there(pargs, 'offset_pair')
                    pop_if_there(pargs, 'charid_pair')

            # Modify folder as needed
            if self.is_blind and self.is_deaf:
                pargs['folder'] = None

            # Change the message to account for receiver's properties
            if not bypass_text_replace:
                # Change "message" parts of IC port
                allowed_starters = ('(', '*', '[')
                allowed_messages = (' ', '  ')

                # Nerf message for deaf
                # TEMPORARY: REMOVE FOR 4.3+CLIENT UPDATE
                # Remove the send_deaf_space variable eventually
                if self.is_deaf and pargs['msg']:
                    if (bypass_deafened_starters or
                        (not pargs['msg'].startswith(allowed_starters) and
                         not pargs['msg'] in allowed_messages) or
                        (sender and sender.is_gagged and gag_replaced)):
                        pargs['msg'] = '(Your ears are ringing)'
                        if (self.send_deaf_space
                            and self.packet_handler not in
                            [clients.ClientDRO1d0d0(), clients.ClientDRO1d1d0()]):
                            pargs['msg'] = pargs['msg'] + ' '
                        self.send_deaf_space = not self.send_deaf_space

                # TEMPORARY: REMOVE FOR 4.3+CLIENT UPDATE
                # Remove globalIC prefix to everyone but sender, but only if in DRO 1.0.0, to work
                # around old client bug
                if sender and sender.multi_ic and sender.multi_ic_pre:
                    if pargs['msg'].startswith(sender.multi_ic_pre):
                        if (self != sender or self.packet_handler in
                            [clients.ClientDRO1d0d0(), clients.ClientDRO1d1d0()]):
                            pargs['msg'] = pargs['msg'].replace(sender.multi_ic_pre, '', 1)

                # Modify shownames as needed
                if self.is_blind and self.is_deaf and sender:
                    pargs['showname'] = '???'
                elif self.show_shownames and sender:
                    pargs['showname'] = sender.showname

            # Apply any custom functions
            proper_attributes = {attribute for attribute in pargs
                                 if not attribute.startswith('PER_CLIENT')}
            for proper_attribute in proper_attributes:
                if 'PER_CLIENT_'+proper_attribute in pargs:
                    pargs[proper_attribute] = pargs['PER_CLIENT_'+proper_attribute](self)

            # Hide perjury if needed. This would typically be done in NSD code, but if the client
            # is not part of an NSD, this check is not done
            if pargs['button'] == 8:
                keep1 = ('PER_CLIENT_button' in pargs and pargs['PER_CLIENT_button'] == 8)
                keep2 = (self == sender or self.is_staff())
                # Maintain perjury bullet if
                # 1. Specifically mandated by NSD (or some other manipulator of the IC message)
                # 2. Receiver is sender or staff
                # Otherwise convert to counter bullet
                if not (keep1 or keep2):
                    pargs['button'] = 7

            pargs['client_id'] = sender.id if sender else -1

            if pargs['anim'] == '../../misc/blank':
                pargs['hide_character'] = 1

            # Done modifying IC message
            # Now send it

            # This step also takes care of filtering out the packet arguments that the client
            # cannot parse, and also make sure they are in the correct order.
            final_pargs, to_send = self.prepare_command('ms', pargs)

            # Keep track of packet details in case this was sent by someone else
            # This is used, for example, for first person mode
            if sender != self or self.is_blind:
                # Blind people are effectively in first person mode
                # So also update as needed.

                # Only update apparent sender if sender was in forward sprites mode
                if sender and sender.forward_sprites:
                    self.last_received_ic_notme[0] = sender
                    self.last_received_ic_notme[2] = final_pargs
                self.last_received_ic_notme[1] = final_pargs
            # Moreover, keep track of last received IC message
            # This is used for forward sprites mode.
            if sender and sender.forward_sprites:
                self.last_received_ic[0] = sender
                self.last_received_ic[2] = final_pargs
            self.last_received_ic[1] = final_pargs

            self.send_command_dict('MS', final_pargs)

        def send_ic_others(self, params: List = None, sender: ClientManager.Client=None,
                           bypass_text_replace: bool = False,
                           bypass_deafened_starters: bool = False,
                           pred: Callable[[ClientManager.Client], bool] = None, not_to=None,
                           gag_replaced=False, is_staff=None, in_area=None, to_blind=None,
                           to_deaf=None, msg=None, folder=None, pos=None, char_id=None, ding=None,
                           color=None, showname=None, hide_character=0):

            if not_to is None:
                not_to = {self}
            else:
                not_to = not_to.union({self})

            for c in self.server.get_clients():
                c.send_ic(params=None, sender=sender, bypass_text_replace=bypass_text_replace,
                          bypass_deafened_starters=bypass_deafened_starters,
                          pred=pred, not_to=not_to, gag_replaced=gag_replaced, is_staff=is_staff,
                          in_area=in_area, to_blind=to_blind, to_deaf=to_deaf,
                          msg=msg, folder=folder, pos=pos, char_id=char_id, ding=ding, color=color,
                          showname=showname, hide_character=hide_character)

        def send_ic_attention(self):
            self.send_ic(msg='(Something catches your attention)', ding=1, hide_character=1)

        def send_ic_blankpost(self):
            if self.packet_handler in [clients.ClientDRO1d0d0(), clients.ClientDRO1d1d0()]:
                self.send_ic(msg='', hide_character=1, bypass_text_replace=True)

        def send_background(self, name: str = None, pos: str = None,
                            tod_backgrounds: Dict[str, str] = None):
            """
            Send a background packet to a client.

            Parameters
            ----------
            name : str, optional
                Background name. The default is None, and converted to the background of the
                client's area.
            pos : str, optional
                Position of the background to send. The default is None, and converted to the
                position of the client.

            Returns
            -------
            None.

            """

            if name is None:
                name = self.area.background
            if pos is None:
                pos = self.pos
            if tod_backgrounds is None:
                tod_backgrounds = dict()

            tod_backgrounds_ao2_list = list()
            for (tod_name, tod_background) in tod_backgrounds.items():
                argument = f'{tod_name}|{tod_background}'
                tod_backgrounds_ao2_list.append(argument)

            self.send_command_dict('BN', {
                'name': name,
                'pos': pos,
                'tod_backgrounds_ao2_list': tod_backgrounds_ao2_list,
                })

        def send_evidence_list(self):
            self.send_command_dict('LE', {
                'evidence_ao2_list': self.area.get_evidence_list(self)
                })

        def send_health(self, side=None, health=None):
            self.send_command_dict('HP', {
                'side': side,
                'health': health
                })

        def send_music(self, name=None, char_id=None, showname=None, force_same_restart=None,
                       loop=None, channel=None, effects=None):
<<<<<<< HEAD
            if not self.packet_handler.HAS_CLIENTSIDE_MUSIC_LOOPING:
                if name in self.server.new_110_music:
                    name = name.replace('.opus', '.mp3')
=======
            if not self.packet_handler.HAS_CLIENTSIDE_MUSIC_LOOPING and self.packet_handler != clients.ClientDRO1d1d0():
                file_extension_location = name.rfind('.')
                if file_extension_location >= 0:
                    name = name[:file_extension_location]
>>>>>>> abb37ef1

            self.send_command_dict('MC', {
                'name': name,
                'char_id': char_id,
                'showname': showname,
                'force_same_restart': force_same_restart,
                'loop': loop,
                'channel': channel,
                'effects': effects,
                })

        def send_splash(self, name=None):
            self.send_command_dict('RT', {
                'name': name,
                })

        def send_clock(self, client_id=None, hour=None):
            self.send_command_dict('CL', {
                'client_id': client_id,
                'hour': hour,
                })

        def send_gamemode(self, name=None):
            self.send_command_dict('GM', {
                'name': name,
                })

        def send_time_of_day(self, name=None):
            self.send_command_dict('TOD', {
                'name': name,
                })

        def send_timer_resume(self, timer_id=None):
            self.send_command_dict('TR', {
                'timer_id': timer_id,
                })

        def send_timer_pause(self, timer_id=None):
            self.send_command_dict('TP', {
                'timer_id': timer_id,
                })

        def send_timer_set_time(self, timer_id=None, new_time=None):
            self.send_command_dict('TST', {
                'timer_id': timer_id,
                'new_time': new_time,
                })

        def send_timer_set_step_length(self, timer_id=None, new_step_length=None):
            self.send_command_dict('TSS', {
                'timer_id': timer_id,
                'new_step_length': new_step_length,
                })

        def send_timer_set_firing_interval(self, timer_id=None, new_firing_interval=None):
            self.send_command_dict('TSF', {
                'timer_id': timer_id,
                'new_firing_interval': new_firing_interval,
                })

        def send_showname(self, showname=None):
            self.send_command_dict('SN', {
                'showname': showname,
                })

        def send_chat_tick_rate(self, chat_tick_rate: int = None):
            self.send_command_dict('chat_tick_rate', {
                'chat_tick_rate': chat_tick_rate,
                })

        def disconnect(self):
            self.disconnected = True
            self.transport.close()

        def send_motd(self):
            self.send_ooc('=== MOTD ===\r\n{}\r\n============='.format(self.server.config['motd']))

        def publish_inbound_command(self, command, dargs):
            self.publisher.publish(f'client_inbound_{command.lower()}',
                                   {'contents': dargs.copy()})

        def is_valid_name(self, name: str) -> bool:
            name_ws = name.replace(' ', '')
            if not name_ws or name_ws.isdigit():
                return False
            #for client in self.server.get_clients():
                #print(client.name == name)
                #if client.name == name:
                    #return False
            return True

        @property
        def displayname(self) -> str:
            if self.showname:
                return self.showname
            if self.char_showname:
                return self.char_showname
            return self.get_char_name()

        @property
        def showname_else_char_showname(self) -> str:
            if self.showname:
                return self.showname
            return self.char_showname

        def change_character(self, char_id: int, force: bool = False,
                             target_area: AreaManager.Area = None,
                             announce_zwatch: bool = True):
            # Do not run this code if player is still doing server handshake
            if self.char_id is None:
                return

            # Added target_area parameter because when switching areas, the change character code
            # is run before the character's area actually changes, so it would look for the wrong
            # area if I just did self.area
            if target_area is None:
                target_area = self.area

            old_char, old_char_id = self.get_char_name(), self.char_id

            if not self.server.is_valid_char_id(char_id):
                raise ClientError('Invalid character ID.')
            if not target_area.is_char_available(char_id, allow_restricted=self.is_staff()):
                if force:
                    for client in self.area.clients:
                        if client.char_id == char_id:
                            client.char_select()
                            if client != self:
                                client.send_ooc('You were forced off your character.')
                                self.send_ooc(f'You forced client {client.id} off their '
                                              f'character.')
                                self.send_ooc_others(f'{self.name} [{self.id}] forced client '
                                                     f'{client.id} off their character.',
                                                     is_officer=True, not_to={client})
                else:
                    raise ClientError('Character {} not available.'
                                      .format(self.get_char_name(char_id)))

            # Code after this comment assumes the character change will be successful
            self.ever_chose_character = True

            if old_char_id < 0 and char_id >= 0:  # No longer spectator?
                # Now bound by AFK rules
                self.server.tasker.create_task(self, ['as_afk_kick', self.area.afk_delay,
                                                      self.area.afk_sendto])
                # And to lurk callouts, if any, provided not staff member
                self.check_lurk()

                # If they were following someone as a non-GM spectator, stop following
                if not self.is_staff() and self.following:
                    self.send_ooc(f'You stopped following [{self.following.id}] '
                                  f'{self.following.displayname} as you are no longer spectating '
                                  f'and you are not logged in.')
                    self.unfollow_user()

            elif old_char_id >= 0 and char_id < 0:  # Now a spectator?
                # No longer bound to AFK rules
                try:
                    self.server.tasker.remove_task(self, ['as_afk_kick'])
                except KeyError:
                    pass
                # And to lurk callouts
                self.check_lurk()

            self.char_id = char_id
            # Assumes players are not iniswapped initially, waiting for chrini packet
            self.char_folder = self.get_char_name()
            self.char_showname = ''
            self.pos = ''

            if announce_zwatch:
                self.send_ooc_others('(X) Client {} has changed from character `{}` to `{}` in '
                                     'your zone ({}).'
                                     .format(self.id, old_char, self.char_folder, self.area.id),
                                     is_zstaff=target_area)

            self.send_command_dict('PV', {
                'client_id': self.id,
                'char_id_tag': 'CID',
                'char_id': self.char_id,
                })
            self.publisher.publish('client_change_character', {
                'old_char_id': old_char_id,
                'new_char_id': char_id,
                })
            logger.log_server('[{}]Changed character from {} to {}.'
                              .format(self.area.id, old_char, self.get_char_name()), self)
            self.add_to_charlog(f'Changed character to {self.get_char_name()}.')

        def change_music_cd(self) -> int:
            if self.is_staff():
                return 0

            now = time.time()
            # If we have not played too many tracks recently, return immediately (after recording)
            if len(self.mflood_log) < self.mflood_times:
                self.mflood_log.append(now)
                return 0

            # Otherwise, check if we have changed music too many times.
            earliest = self.mflood_log[0]
            if (now - earliest) < self.mflood_interval:
                # We have flooded the period. Set a mute
                if not self.mute_time:
                    self.mute_time = now
                    return self.mflood_mutelength

            # Check if serving a mute.
            if self.mute_time:
                mute_wait_time = self.mflood_mutelength - (now - self.mute_time)
                if mute_wait_time > 0:
                    return mute_wait_time

            # Otherwise, we haven't changed music too many times nor serving a mute.
            # 1. If we were previously muted, clear mflood_log
            # 2. Otherwise, only pop first entry
            # In either case, add now time afterwards
            if self.mute_time:
                self.mute_time = 0
                self.mflood_log.clear()
            else:
                self.mflood_log.pop(0)
            self.mflood_log.append(now)
            return 0

        def reload_character(self):
            self.change_character(self.char_id, force=True)

        def reload_music_list(self, new_music_file=None):
            """
            Rebuild the music list so that it only contains the target area's
            reachable areas+music. Useful when moving areas/logging in or out.
            """

            # Check if a new music file has been chosen, and if so, parse it
            if new_music_file:
                raw_music_list = self.server.load_music(music_list_file=new_music_file,
                                                        server_music_list=False)
            else:
                raw_music_list = self.music_list

            if self.packet_handler.HAS_DISTINCT_AREA_AND_MUSIC_LIST_OUTGOING_PACKETS:
                # DRO 1.1.0+, KFO and AO2.8.4+ deals with music lists differently than older clients
                # They want the area lists and music lists separate, so they will have it like that
                area_list = self.server.build_music_list(from_area=self.area, c=self,
                                                         include_areas=True,
                                                         include_music=False)
                self.send_command_dict('FA', {
                    'areas_ao2_list': area_list,
                    })
                music_list = self.server.prepare_music_list(c=self,
                                                            specific_music_list=raw_music_list)
                self.send_command_dict('FM', {
                    'music_ao2_list': music_list,
                    })
            else:
                # DRO 1.0.0< and AO2.6< protocol
                reloaded_music_list = self.server.build_music_list(from_area=self.area, c=self,
                                                                   music_list=raw_music_list)
                self.send_command_dict('FM', {
                    'music_ao2_list': reloaded_music_list,
                    })

            # Update the new music list of the client once everything is done, if a new music list
            # was indeed loaded. Doing this only now prevents setting the music list to something
            # broken, as build_music_list checks for syntax and raises an error if bad syntax
            # so if the code makes it here, the loaded music list is good.
            if raw_music_list:
                self.music_list = raw_music_list

        def check_change_area(self, area: AreaManager.Area,
                              override_passages: bool = False,
                              override_effects: bool = False,
                              more_unavail_chars: Set[int] = None) -> Tuple[int, List[str]]:
            results = self.area_changer.check_change_area(
                area, override_passages=override_passages, override_effects=override_effects,
                more_unavail_chars=more_unavail_chars)
            return results

        def notify_change_area(self, area: AreaManager.Area, old_char: str,
                               ignore_bleeding: bool = False,
                               just_me: bool = False) -> bool:
            return self.area_changer.notify_change_area(
                area, old_char, ignore_bleeding=ignore_bleeding, just_me=just_me)

        def check_lurk(self):
            if self.area.lurk_length > 0 and not self.is_staff() and self.char_id >= 0:
                self.server.tasker.create_task(self, ['as_lurk', self.area.lurk_length])
            else:  # Otherwise, end any existing lurk, if there is one
                try:
                    self.server.tasker.remove_task(self, ['as_lurk'])
                except KeyError:
                    pass

        def change_area(self, area: AreaManager.Area, override_all: bool = False,
                        override_passages: bool = False, override_effects: bool = False,
                        ignore_bleeding: bool = False, ignore_followers: bool = False,
                        ignore_checks: bool = False, ignore_notifications: bool = False,
                        more_unavail_chars: Set[int] = None,
                        change_to: int = None, from_party: bool = False):
            self.area_changer.change_area(
                area, override_all=override_all, override_passages=override_passages,
                override_effects=override_effects, ignore_bleeding=ignore_bleeding,
                ignore_followers=ignore_followers, ignore_checks=ignore_checks,
                ignore_notifications=ignore_notifications, change_to=change_to,
                more_unavail_chars=more_unavail_chars, from_party=from_party)

        def change_blindness(self, blind: bool):
            changed = (self.is_blind != blind)
            self.is_blind = blind

            if self.is_blind:
                self.send_ic_blankpost()  # Clear screen
            else:
                self.send_background(name=self.area.background,
                                     tod_backgrounds=self.area.get_background_tod())

            found_something = self.area_changer.notify_me_rp(self.area, changed_visibility=changed,
                                                             changed_hearing=False)
            if found_something and not blind:
                self.send_ic_attention()

        def change_deafened(self, deaf: bool):
            changed = (self.is_deaf != deaf)
            self.is_deaf = deaf

            found_something = self.area_changer.notify_me_rp(self.area, changed_visibility=False,
                                                             changed_hearing=changed)
            if found_something and not deaf:
                self.send_ic_attention()

        def change_gagged(self, gagged: bool ):
            # changed = (self.is_gagged != gagged)
            self.is_gagged = gagged

        def check_change_showname(self, showname: str, target_area: AreaManager.Area = None):
            if not showname:
                # Empty shownames are always fine
                return
            if target_area is None:
                target_area = self.area

            if Constants.contains_illegal_characters(showname):
                raise ClientError(f'Showname `{showname}` contains an illegal character.')

            # Check length
            if len(showname) > self.server.config['showname_max_length']:
                raise ClientError("Showname `{}` exceeds the server's character limit of {}."
                                  .format(showname, self.server.config['showname_max_length']))

            # Check if showname is already used within area
            for c in target_area.clients:
                if c == self:
                    continue
                if c.showname == showname or c.char_showname == showname:
                    raise ValueError("Showname `{}` is already in use in this area."
                                        .format(showname))
                    # This ValueError must be recaught, otherwise the client will crash.

        def change_character_ini_details(self, char_folder: str, char_showname: str):
            self.char_folder = char_folder

            # Check if new character showname is valid before updating.
            try:
                if char_showname and self.server.showname_freeze and not self.is_staff():
                    raise ClientError('Shownames are frozen.')
                self.check_change_showname(char_showname, target_area=self.area)
            except (ClientError, ValueError) as exc:
                self.send_ooc(f'Unable to update character showname: {exc}')
            else:
                self.char_showname = char_showname

            self.add_to_charlog(
                f'Changed character ini to {self.char_folder}/{self.char_showname}.')

        def change_showname(self, showname: str, target_area: AreaManager.Area = None,
                            forced: bool = True):
            # forced=True means that someone else other than the user themselves requested the
            # showname change. Should only be false when using /showname.
            if target_area is None:
                target_area = self.area

            self.check_change_showname(showname, target_area=target_area)

            if self.showname != showname:
                status = {True: 'Was', False: 'Self'}
                ctime = Constants.get_time()
                if showname != '':
                    self.showname_history.append("{} | {} set to {}"
                                                 .format(ctime, status[forced], showname))
                else:
                    self.showname_history.append("{} | {} cleared"
                                                 .format(ctime, status[forced]))
                self.send_showname(showname=showname)
            self.showname = showname

        def command_change_showname(self, showname: str, warn_same_name: bool):
            try:
                old_showname = self.showname
                if old_showname == showname:
                    if not warn_same_name:
                        return
                    if old_showname == '':
                        raise ClientError('You already do not have a showname.')
                    raise ClientError('You already have that showname.')

                if self.server.showname_freeze and not self.is_staff():
                    raise ClientError('Shownames are frozen.')

                try:
                    self.change_showname(showname, forced=False)
                except ValueError:
                    raise ClientError('Given showname `{}` is already in use in this area.'
                                    .format(showname))

                if showname:
                    s_message = 'You have set your showname to `{}`.'.format(showname)
                    if old_showname:
                        w_message = ('(X) Client {} changed their showname from `{}` to `{}` in '
                                    'your zone ({}).'
                                    .format(self.id, old_showname, self.showname, self.area.id))
                    else:
                        w_message = ('(X) Client {} set their showname to `{}` in your zone ({}).'
                                    .format(self.id, self.showname, self.area.id))
                    l_message = '{} set their showname to `{}`.'.format(self.ipid, showname)
                else:
                    s_message = 'You have removed your showname.'
                    w_message = ('(X) Client {} removed their showname `{}` in your zone ({}).'
                                .format(self.id, old_showname, self.area.id))
                    l_message = '{} removed their showname.'.format(self.ipid)

                self.send_ooc(s_message)
                self.send_ooc_others(w_message, is_zstaff=True)
                logger.log_server(l_message, self)
            except ClientError as exc:
                # Make the client have their old showname
                self.send_showname(showname=self.showname)
                raise exc

        def change_visibility(self, new_status: bool):
            if new_status:  # Changed to visible (e.g. through /reveal)
                self.send_ooc("You are no longer sneaking.")
                self.is_visible = True

                # Player should also no longer be under the effect of the server's sneaked handicap.
                # Thus, we check if there existed a previous movement handicap that had a shorter
                # delay than the server's sneaked handicap and restore it (as by default the server
                # will take the largest handicap when dealing with the automatic sneak handicap)
                try:
                    _, _, name, _ = self.server.tasker.get_task_args(self, ['as_handicap'])
                except KeyError:
                    pass
                else:
                    if name == "Sneaking":
                        if self.server.config['sneak_handicap'] > 0 and self.handicap_backup:
                            # Only way for a handicap backup to exist and to be in this situation is
                            # for the player to had a custom handicap whose length was shorter than
                            # the server's sneak handicap, then was set to be sneaking, then was
                            # revealed. From this, we can recover the old handicap backup
                            _, old_length, old_name, old_announce_if_over = self.handicap_backup[1]

                            msg = ('(X) {} was [{}] automatically imposed their old movement '
                                   'handicap "{}" of length {} seconds after being revealed in '
                                   'area {} ({}).'
                                   .format(self.displayname, self.id, old_name, old_length,
                                           self.area.name, self.area.id))
                            self.send_ooc_others(msg, is_zstaff_flex=True)
                            self.send_ooc('You were automatically imposed your former movement '
                                          'handicap "{}" of length {} seconds when changing areas.'
                                          .format(old_name, old_length))
                            self.server.tasker.create_task(self, ['as_handicap', time.time(),
                                                                  old_length, old_name,
                                                                  old_announce_if_over])
                        else:
                            self.server.tasker.remove_task(self, ['as_handicap'])

                logger.log_server('{} is no longer sneaking.'.format(self.ipid), self)
            else:  # Changed to invisible (e.g. through /sneak)
                self.send_ooc("You are now sneaking.")
                self.is_visible = False
                shandicap = self.server.config['sneak_handicap']
                # Check to see if should impose the server's sneak handicap on the player
                # This should only happen if two conditions are satisfied:
                # 1. There is a positive sneak handicap and,
                # 2. The player has no movement handicap or one shorter than the sneak handicap
                if shandicap > 0:
                    try:
                        _, length, _, _ = self.server.tasker.get_task_args(self, ['as_handicap'])
                        if length < shandicap:
                            msg = ('(X) {} [{}] was automatically imposed the longer movement '
                                   'handicap "Sneaking" of length {} seconds in area {} ({}).'
                                   .format(self.displayname, self.id, shandicap, self.area.name,
                                           self.area.id))
                            self.send_ooc_others(msg, is_zstaff_flex=True)
                            raise KeyError  # Lazy way to get there, but it works
                    except KeyError:
                        self.send_ooc('You were automatically imposed a movement handicap '
                                      '"Sneaking" of length {} seconds when changing areas.'
                                      .format(shandicap))
                        self.server.tasker.create_task(self, ['as_handicap', time.time(), shandicap,
                                                              "Sneaking", True])

                logger.log_server('{} is now sneaking.'.format(self.ipid), self)

        def set_timed_effects(self, effects: Set[Constants.Effects], length: float):
            """
            Parameters
            ----------
            effects: set of Constants.Effect
            length: float
            """

            resulting_effects = dict()

            for effect in effects:
                name = effect.name
                async_name = effect.async_name
                new_args = [async_name, time.time(), length, effect]

                try:
                    args = self.server.tasker.get_task_args(self, [async_name])
                except KeyError:
                    # New effect
                    self.server.tasker.create_task(self, new_args)
                    resulting_effects[name] = (length, False)
                else:
                    # Effect existed before, check if need to replace it with a shorter effect
                    old_start, old_length, _ = args
                    old_remaining, _ = Constants.time_remaining(old_start, old_length)
                    if length < old_remaining:
                        # Replace with shorter timed effect
                        self.server.tasker.create_task(self, new_args)
                        resulting_effects[name] = (length, True)
                    else:
                        # Do not replace, current effect's time is shorter
                        resulting_effects[name] = (old_remaining, False)

            return resulting_effects

        def change_handicap(self, setting: bool, length: int = 1, name: str = '',
                            announce_if_over: bool = True):
            if setting:
                self.send_ooc('You were imposed a movement handicap "{}" of length {} seconds when '
                              'changing areas.'.format(name, length))

                self.server.tasker.create_task(self, ['as_handicap', time.time(), length, name,
                                                      announce_if_over])
                self.handicap = (self.server.tasker.get_task(self, ['as_handicap']),
                                 self.server.tasker.get_task_args(self, ['as_handicap']))
                self.handicap_backup = (self.server.tasker.get_task(self, ['as_handicap']),
                                        self.server.tasker.get_task_args(self, ['as_handicap']))
                return name
            else:
                try:
                    _, _, old_name, _ = self.server.tasker.get_task_args(self, ['as_handicap'])
                except KeyError:
                    raise ClientError
                else:
                    self.send_ooc('Your movement handicap "{}" when changing areas was removed.'
                                  .format(old_name))
                    self.handicap = None
                    self.handicap_backup = None
                    self.server.tasker.remove_task(self, ['as_handicap'])

                if self.area.in_zone and self.area.in_zone.is_property('Handicap'):
                    length, name, announce_if_over = self.area.in_zone.get_property('Handicap')
                    self.send_ooc_others(f'(X) Warning: {self.displayname} [{self.id}] lost '
                        f'their zone movement handicap by virtue of having their '
                        f'handicap removed. Add it again with /zone_handicap_add {self.id}',
                        is_zstaff_flex=True)
                if not self.is_visible and self.server.config['sneak_handicap'] > 0:
                    self.send_ooc_others(f'(X) Warning: {self.displayname} [{self.id}] lost '
                                         f'their sneaking handicap by virtue of having their '
                                         f'handicap removed. Add it again with /handicap '
                                         f'{self.id} {self.server.config["sneak_handicap"]} '
                                         f'Sneaking', is_zstaff_flex=True)
                return old_name

        def refresh_remembered_status(self,
                                      area: AreaManager.Area=None) -> List[ClientManager.Client]:
            """
            Update the last remembered statuses of the clients in a given area and return those
            whose remembered status of the client indeed changed.

            Parameters
            ----------
            area : AreaManager.Area
                Area to target. Defaults to None (and converted to self.area)

            Returns
            -------
            clients_to_notify : list of ClientManager.Client
                Clients whose last remembered status of self indeed changed as a result of the call.

            """
            if area is None:
                area = self.area
            # Figure out who to notify if a status has changed from the last one they have seen
            # 0. Self does not get self pings
            # 1. Staff always get pinged the first time/
            # 2. Non-staff get pinged the first time they see someone with different status if:
            # ** That someone is not sneaking
            # ** The lights are on
            # ** Non-staff is not deaf nor deaf
            clients_to_notify = list()

            for other_client in area.clients:
                if other_client == self:
                    continue
                if other_client.is_staff():
                    if self.id not in other_client.remembered_statuses:
                        other_client.remembered_statuses[self.id] = ''

                    if other_client.remembered_statuses[self.id] != self.status:
                        other_client.remembered_statuses[self.id] = self.status
                        clients_to_notify.append(other_client)
                    continue
                if not self.is_visible:
                    continue
                if not area.lights:
                    continue
                if other_client.is_blind or other_client.is_deaf:
                    continue

                if self.id not in other_client.remembered_statuses:
                    other_client.remembered_statuses[self.id] = ''

                if other_client.remembered_statuses[self.id] != self.status:
                    other_client.remembered_statuses[self.id] = self.status
                    clients_to_notify.append(other_client)

            return clients_to_notify

        def follow_user(self, target: ClientManager.Client):
            if target == self:
                raise ClientError('You cannot follow yourself.')
            if target == self.following:
                raise ClientError('You are already following that player.')

            self.send_ooc(f'Began following {target.displayname} [{target.id}] at '
                          f'{Constants.get_time()}.')

            # Notify the player you were following before that you are no longer following them
            # and with notify I mean internally.
            if self.following:
                self.following.followedby.remove(self)
            self.following = target
            target.followedby.add(self)

            if self.area != target.area:
                self.follow_area(target.area, just_moved=False)

            # Warn zone watchers of the area of the target
            self.send_ooc_others(f'(X) {self.displayname} [{self.id}] started following '
                                 f'{target.displayname} [{target.id}] in your zone '
                                 f'({self.area.id}).', is_zstaff=target.area)

        def unfollow_user(self):
            if not self.following:
                raise ClientError('You are not following anyone.')

            self.send_ooc(f'Stopped following {self.following.displayname} [{self.following.id}] '
                          f'at {Constants.get_time()}.')
            self.send_ooc_others(f'(X) {self.displayname} [{self.id}] stopped following '
                                 f'{self.following.displayname} [{self.following.id}] in your zone '
                                 f'({self.area.id}).', is_zstaff=self.following.area)
            self.following.followedby.remove(self)
            self.following = None

        def follow_area(self, area: ClientManager.Client, just_moved: bool = True):
            # just_moved if True assumes the case where the followed user just moved
            # It being false is the case where, when the following started, the followed user was
            # in another area, and thus the followee is moved automtically
            if just_moved:
                if self.is_staff():
                    self.send_ooc('Followed user moved to {} at {}'
                                  .format(area.name, Constants.get_time()))
                else:
                    self.send_ooc(f'Followed user moved to area {area.name}.')
            else:
                self.send_ooc('Followed user was at {}'.format(area.name))

            try:
                self.change_area(area, ignore_followers=True)
            except ClientError as error:
                self.send_ooc('Unable to follow to {}: {}'.format(area.name, error))

        def send_area_list(self):
            msg = '=== Areas ==='
            lock = {True: '[LOCKED]', False: ''}
            for i, area in enumerate(self.server.area_manager.areas):
                owner = 'FREE'
                if area.owned:
                    for client in [x for x in area.clients if x.is_cm]:
                        owner = 'MASTER: {}'.format(client.get_char_name())
                        break
                locked = area.is_gmlocked or area.is_modlocked or area.is_locked

                if self.is_staff():
                    n_clt = len([c for c in area.clients if c.char_id is not None])
                else:
                    n_clt = len([c for c in area.clients if c.is_visible and c.char_id is not None])

                msg += '\r\nArea {}: {} (users: {}) {}'.format(i, area.name, n_clt, lock[locked])
                if self.area == area:
                    msg += ' [*]'
            self.send_ooc(msg)

        def send_limited_area_list(self):
            msg = '=== Areas ==='
            for i, area in enumerate(self.server.area_manager.areas):
                msg += '\r\nArea {}: {}'.format(i, area.name)
                if self.area == area:
                    msg += ' [*]'
            self.send_ooc(msg)

        def get_visible_clients(self, area: AreaManager.Area,
                                mods=False, as_mod=None,
                                only_my_multiclients=False) -> Set[ClientManager.Client]:
            clients = set()

            for c in area.clients:
                # Conditions to print out a target in /getarea(s). All of the following are true:
                # 1. Target is not in the server selection screen and,
                # 2. If mods is True, the target is a mod, and
                # 3. If only_my_multiclients is True, the target is a multiclient of self, and
                # 4. Any of the two:
                # 4.1. self is a staff member (or acting as mod).
                # 4.2. self is not blind, self's area lights are on, and any of the three:
                # 4.2.1. Target is self.
                # 4.2.2. Target is visible.
                # 4.2.3. Target and self are not visible, and are part of the same party.

                if c.char_id is None:
                    continue
                if mods and not c.is_mod:
                    continue
                if only_my_multiclients and c not in self.get_multiclients():
                    continue

                if self.is_staff() or as_mod:
                    clients.add(c)
                elif not self.is_blind and self.area.lights:
                    if c == self:
                        clients.add(c)
                    elif c.is_visible:
                        clients.add(c)
                    elif not self.is_visible and self.party and self.party == c.party:
                        clients.add(c)
            return clients

        def get_area_info(self, area_id: int, mods, as_mod=None, include_shownames=False,
                          include_ipid=None, only_my_multiclients=False):
            if as_mod is None:
                as_mod = self.is_officer()
            if include_ipid is None and as_mod:
                include_ipid = True

            area = self.server.area_manager.get_area_by_id(area_id)
            clients = self.get_visible_clients(area, mods=mods, as_mod=as_mod,
                                               only_my_multiclients=only_my_multiclients)
            sorted_clients = sorted(clients, key=lambda x: x.get_char_name())

            info = '== Area {}: {} =='.format(area.id, area.name)
            for c in sorted_clients:
                info += '\r\n[{}] {}'.format(c.id, c.get_char_name())
                if c.status:
                    info += ' (!)'
                if include_shownames and c.showname != '':
                    info += ' ({})'.format(c.showname)
                if len(c.get_multiclients()) > 1 and as_mod:
                    # If client is multiclienting add (MC) for officers
                    info += ' (MC)'
                if not c.is_visible:
                    info += ' (S)'
                if include_ipid:
                    info += ' ({})'.format(c.ipid)
            return len(sorted_clients), info

        def send_area_info(self, current_area: AreaManager.Area, area_id: int,
                           mods, as_mod=None, include_shownames=False,
                           include_ipid=None, only_my_multiclients=False):
            info = self.prepare_area_info(current_area, area_id, mods, as_mod=as_mod,
                                          include_shownames=include_shownames,
                                          include_ipid=include_ipid,
                                          only_my_multiclients=only_my_multiclients)
            if info == '':
                info = '\r\n*No players were found in the area range.'
            if area_id == -1:
                info = '== Area List ==' + info
            elif area_id == -2:
                info = '== Zone Area List ==' + info
            self.send_ooc(info)

        def prepare_area_info(self, current_area: AreaManager.Area, area_id: int,
                              mods, as_mod=None,
                              include_shownames=False, include_ipid=None,
                              only_my_multiclients=False):
            # If area_id is -1, then return all areas.
            # If area_id is -2, then return all areas part of self's watched zone
            # If mods is True, then return only mods.
            # If include_shownames is True, then include non-empty custom shownames.
            # If include_ipid is True, then include IPIDs.
            # If only_my_multiclients is True, then include only clients opened by current player
            # Verify that it should send the area info first
            if not self.is_staff() and not as_mod:
                getareas_restricted = (area_id < 0 and not self.area.rp_getareas_allowed)
                getarea_restricted = (area_id >= 0 and not self.area.rp_getarea_allowed)
                if getareas_restricted or getarea_restricted:
                    raise ClientError('This command has been restricted to authorized users only '
                                      'in this area while in RP mode.')
                if not self.area.lights:
                    raise ClientError('The lights are off, so you cannot see anything.')

            # All code from here on assumes the area info will be sent successfully
            info = ''
            if area_id < 0:
                # all areas info

                if area_id == -1:
                    areas = self.server.area_manager.areas
                elif area_id == -2:
                    zone = self.zone_watched
                    if zone is None:
                        raise ClientError(f'Client {self.id} is not watching a zone.')
                    areas = sorted(list(zone.get_areas()), key=lambda a: a.id)
                else:
                    raise ValueError(f'Invalid area_id {area_id}')

                for area in areas:
                    # Get area details...
                    # If staff (or acting as mod) and there are clients in the area OR
                    # If not staff, there are visible clients in the area, and one of the following
                    # 1. The client is transient to area passages
                    # 2. The area is the client's area
                    # 3. The area is reachable and visibly reachable from the current one
                    norm_check = (len([c for c in area.clients if c.is_visible or c == self]) > 0
                                  and (self.is_transient
                                       or area == self.area
                                       or (area.name in current_area.visible_areas
                                           and area.name in current_area.reachable_areas)))
                    # Check reachable and visibly reachable to prevent gaining information from
                    # areas that are visible from area list but are not reachable (e.g. normally
                    # locked passages).
                    staff_check = ((self.is_staff() or as_mod) and area.clients)
                    nonstaff_check = (not self.is_staff() and norm_check)
                    if staff_check or nonstaff_check:
                        num, ainfo = self.get_area_info(area.id, mods, as_mod=as_mod,
                                                        include_shownames=include_shownames,
                                                        include_ipid=include_ipid,
                                                        only_my_multiclients=only_my_multiclients)
                        if num:
                            info += '\r\n{}'.format(ainfo)
            else:
                num, info = self.get_area_info(area_id, mods,
                                               include_shownames=include_shownames,
                                               include_ipid=include_ipid)
                if num == 0:
                    info += '\r\n*No players in this area.'

            return info

        def send_area_hdid(self, area_id):
            info = self.get_area_hdid(area_id)
            self.send_ooc(info)

        def get_area_hdid(self, area_id):
            raise NotImplementedError

        def send_all_area_hdid(self):
            info = '== HDID List =='
            for i in range(len(self.server.area_manager.areas)):
                if len(self.server.area_manager.areas[i].clients) > 0:
                    info += '\r\n{}'.format(self.get_area_hdid(i))
            self.send_ooc(info)

        def send_all_area_ip(self):
            info = '== IP List =='
            for i in range(len(self.server.area_manager.areas)):
                if len(self.server.area_manager.areas[i].clients) > 0:
                    info += '\r\n{}'.format(self.get_area_ip(i))
            self.send_ooc(info)

        def get_area_ip(self, ip):
            raise NotImplementedError

        def refresh_char_list(self):
            char_list = [0] * len(self.server.char_list)
            unusable_ids = self.area.get_chars_unusable(allow_restricted=self.is_staff())
            # Remove sneaked players from unusable if needed so that they don't appear as taken
            # Their characters will not be able to be reused, but at least that's one less clue
            # about their presence.
            if not self.is_staff():
                unusable_ids -= {c.char_id for c in self.area.clients if not c.is_visible}

            for x in unusable_ids:
                char_list[x] = -1

            # If not spectator
            if self.char_id is not None and self.char_id >= 0:
                char_list[self.char_id] = 0  # Self is always available
            self.send_command_dict('CharsCheck', {
                'chars_status_ao2_list': char_list,
                })

        def refresh_visible_char_list(self):
            char_list = [0] * len(self.server.char_list)
            unusable_ids = {c.char_id for c in self.get_visible_clients(self.area)
                            if c.char_id >= 0}
            if not self.is_staff():
                unusable_ids |= {self.server.char_list.index(name)
                                for name in self.area.restricted_chars}

            for x in unusable_ids:
                char_list[x] = -1

            # Self is always available
            if self.char_id is not None and self.char_id >= 0:
                char_list[self.char_id] = 0
            self.send_command_dict('CharsCheck', {
                'chars_status_ao2_list': char_list,
                })

        def send_done(self):
            self.refresh_visible_char_list()
            self.send_command_dict('HP', {
                'side': 1,
                'health': self.area.hp_def
                })
            self.send_command_dict('HP', {
                'side': 2,
                'health': self.area.hp_pro
                })
            if self.is_blind:
                self.send_background(name=self.server.config['blackout_background'])
            else:
                self.send_background(name=self.area.background,
                                     tod_backgrounds=self.area.get_background_tod())
            self.send_command_dict('LE', {
                'evidence_ao2_list': self.area.get_evidence_list(self),
                })
            self.send_command_dict('MM', {
                'unknown': 1,
                })
            self.send_command_dict('OPPASS', {
                'guard_pass': fantacrypt.fanta_encrypt(self.server.config['guardpass']),
                })

            if self.char_id is None:
                self.char_id = -1  # Set to a valid ID if still needed
            self.send_command_dict('DONE', dict())

            if self.bad_version:
                self.send_ooc(f'Unknown client detected {self.version}. '
                              f'Assuming standard DRO client protocol.')

            if self.bad_version:
                self.send_ooc(f'Unknown client detected {self.version}. '
                              f'Assuming standard DRO client protocol.')

        def char_select(self):
            # By running the change_character code, all checks and actions for switching to
            # spectator are made
            self.change_character(-1)
            self.send_done()

        def get_party(self, tc=False):
            if not self.party:
                raise PartyError('You are not part of a party.')
            return self.party

        def add_to_dicelog(self, msg: str):
            if len(self.dicelog) >= 20:
                self.dicelog = self.dicelog[1:]

            info = '{} | {} {}'.format(Constants.get_time(), self.displayname, msg)
            self.dicelog.append(info)

        def get_dicelog(self):
            info = '== Roll history of client {} =='.format(self.id)

            if not self.dicelog:
                info += '\r\nThe player has not rolled since joining the server.'
            else:
                for log in self.dicelog:
                    info += '\r\n*{}'.format(log)
            return info

        def is_staff(self):
            """
            Returns True if logged in as 'any' staff role.
            """
            return self.is_mod or self.is_cm or self.is_gm

        def is_officer(self):
            """
            Returns True if logged in as Community Manager or Moderator.
            """
            return self.is_mod or self.is_cm

        def login(self, arg: str, auth_command: Callable[[str, Optional[bool]]], role: str,
                  announce_to_officers: bool = True):
            """
            Wrapper function for the login method for all roles (GM, CM, Mod)
            """
            if len(arg) == 0:
                raise ClientError('You must specify the password.')
            auth_command(arg, announce_to_officers=announce_to_officers)

            # The following actions are true for all logged in roles
            if self.area.evidence_mod == 'HiddenCM':
                self.area.broadcast_evidence_list()
            self.reload_music_list()  # Update music list to show all areas

            self.send_ooc('Logged in as a {}.'.format(role))
            # Filter out messages about GMs because they were called earlier in auth_gm
            if not self.is_gm and announce_to_officers:
                self.send_ooc_others('{} [{}] logged in as a {}.'.format(self.name, self.id, role),
                                     is_officer=True)
            logger.log_server('Logged in as a {}.'.format(role), self)

            if self.area.in_zone and self.area.in_zone != self.zone_watched:
                zone_id = self.area.in_zone.get_id()
                self.send_ooc('(X) You are in an area part of zone `{}`. To be able to receive its '
                              'notifications, start watching it with /zone_watch {}'
                              .format(zone_id, zone_id))

            # Send command hints for leading trials and other minigames
            try:
                trial = self.server.trial_manager.get_trial_of_user(self)
            except GameError.UserNotPlayerError:
                pass
            else:
                if self not in trial.get_leaders():
                    self.send_ooc(f'(X) You are in an area part of trial `{trial.get_id()}`. To be '
                                  f'able to perform trial administrative actions, start leading it '
                                  f'with /trial_lead')

                try:
                    nsd = trial.get_nsd_of_user(self)
                except TrialError.UserNotInMinigameError:
                    pass
                else:
                    if self not in nsd.get_leaders():
                        self.send_ooc(f'(X) You are in an area part of NSD `{nsd.get_id()}`. '
                                      f'To be able to perform NSD administrative actions, start '
                                      f'leading it with /nsd_lead')

            # No longer bound to AFK rules
            # Nor lurk callouts
            for task in ['as_afk_kick', 'as_lurk']:
                try:
                    self.server.tasker.remove_task(self, [task])
                except KeyError:
                    pass

            # No longer need an IC lock bypass
            if self.can_bypass_iclock:
                self.send_ooc('(X) You have lost your IC lock bypass as you logged in as a '
                              'staff member.')
                self.can_bypass_iclock = False

        def auth_mod(self, password: str, announce_to_officers: bool = True):
            if self.is_mod:
                raise ClientError('Already logged in.')
            if password == self.server.config['modpass']:
                self.is_mod = True
                self.is_cm = False
                self.is_gm = False
                self.in_rp = False
            else:
                if announce_to_officers:
                    self.send_ooc_others('{} [{}] failed to login as a moderator.'
                                         .format(self.name, self.id), is_officer=True)
                raise ClientError('Invalid password.')

        def auth_cm(self, password: str, announce_to_officers: bool = True):
            if self.is_cm:
                raise ClientError('Already logged in.')
            if password == self.server.config['cmpass']:
                self.is_cm = True
                self.is_mod = False
                self.is_gm = False
                self.in_rp = False
            else:
                if announce_to_officers:
                    self.send_ooc_others('{} [{}] failed to login as a community manager.'
                                         .format(self.name, self.id), is_officer=True)
                raise ClientError('Invalid password.')

        def auth_gm(self, password: str , announce_to_officers: bool =True):
            if self.is_gm:
                raise ClientError('Already logged in.')

            # Obtain the daily gm pass (changes at midnight server time, gmpass1=Monday..)
            current_day = datetime.datetime.today().weekday()
            daily_gmpass = self.server.config['gmpass{}'.format((current_day % 7) + 1)]

            valid_passwords = [self.server.config['gmpass']]
            if daily_gmpass is not None:
                valid_passwords.append(daily_gmpass)

            if password in valid_passwords:
                if password == daily_gmpass:
                    g_or_daily = 'daily password'
                else:
                    g_or_daily = 'global password'
                if announce_to_officers:
                    self.send_ooc_others('{} [{}] logged in as a game master with the {}.'
                                         .format(self.name, self.id, g_or_daily), is_officer=True)
                self.is_gm = True
                self.is_mod = False
                self.is_cm = False
                self.in_rp = False
            else:
                if announce_to_officers:
                    self.send_ooc_others('{} [{}] failed to login as a game master.'
                                         .format(self.name, self.id), is_officer=True)
                raise ClientError('Invalid password.')

        def logout(self):
            self.is_mod = False
            self.is_gm = False
            self.is_cm = False

            # Clean-up operations
            if self.server.rp_mode:
                self.in_rp = True
            if self.area.evidence_mod == 'HiddenCM':
                self.area.broadcast_evidence_list()

            # Update the music list to show reachable areas and activate the AFK timer
            self.reload_music_list()
            self.server.tasker.create_task(self, ['as_afk_kick', self.area.afk_delay,
                                                  self.area.afk_sendto])

            # If using a character restricted in the area, switch out
            if self.get_char_name() in self.area.restricted_chars:
                try:
                    new_char_id = self.area.get_rand_avail_char_id(allow_restricted=False)
                except AreaError:
                    # Force into spectator mode if all other available characters are taken
                    new_char_id = -1

                old_char = self.get_char_name()
                self.change_character(new_char_id, announce_zwatch=False)
                new_char = self.get_char_name()

                self.send_ooc('Your character has been set to restricted in this area by a staff '
                              'member. Switching you to `{}`.'.format(new_char))
                self.send_ooc_others('(X) Client {} had their character changed from `{}` to `{}` '
                                     'in your zone as their old character was restricted in their '
                                     'area ({}).'
                                     .format(self.id, old_char, new_char, self.area.id),
                                     is_zstaff_flex=True)

            # If watching a zone, stop watching it
            target_zone = self.zone_watched
            if target_zone:
                target_zone.remove_watcher(self)

                self.send_ooc('You are no longer watching zone `{}`.'.format(target_zone.get_id()))
                if target_zone.get_watchers():
                    self.send_ooc_others('(X) {} [{}] is no longer watching your zone.'
                                         .format(self.displayname, self.id),
                                         part_of=target_zone.get_watchers())
                elif target_zone.get_players():
                    self.send_ooc('(X) Warning: The zone no longer has any watchers.')
                else:
                    self.send_ooc('(X) As you were the last person in an area part of it or who '
                                    'was watching it, your zone has been deleted.')
                    # Not needed, ran in remove_watcher
                    # client.send_ooc_others('Zone `{}` was automatically ended as no one was in '
                    #                        'an area part of it or was watching it anymore.'
                    #                        .format(target_zone.get_id()), is_officer=True)

            # If managing a day cycle clock, end it
            try:
                self.server.tasker.remove_task(self, ['as_day_cycle'])
            except KeyError:
                pass

            # If having global IC enabled, remove it
            self.multi_ic = None
            self.multi_ic_pre = ''

            # If following someone while not spectator, stop following
            if self.following:
                self.send_ooc(f'You stopped following [{self.following.id}] '
                              f'{self.following.displayname} as you are no longer logged in and '
                              f'you are not a spectator.')
                self.unfollow_user()

        def get_hdid(self) -> str:
            return self.hdid

        def get_ip(self) -> int:
            return self.ipid

        def get_ipreal(self) -> str:
            return self.transport.get_extra_info('peername')[0]

        def get_char_name(self, char_id: int = None) -> str:
            if char_id is None:
                char_id = self.char_id

            if char_id == -1:
                return self.server.config['spectator_name']
            if char_id is None:
                return self.server.server_select_name
            return self.server.char_list[char_id]

        def has_character(self) -> bool:
            return self.char_id not in [-1, None]

        def get_showname_history(self) -> str:
            info = '== Showname history of client {} =='.format(self.id)

            if len(self.showname_history) == 0:
                info += '\r\nClient has not changed their showname since joining the server.'
            else:
                for log in self.showname_history:
                    info += '\r\n*{}'.format(log)
            return info

        def change_position(self, pos: str = ''):
            if pos not in ('', 'def', 'pro', 'hld', 'hlp', 'jud', 'wit'):
                raise ClientError('Invalid position. '
                                  'Possible values: def, pro, hld, hlp, jud, wit.')
            self.pos = pos
            self.send_command_dict('SP', {
                'position': self.pos
                })  # Send a "Set Position" packet

        def set_mod_call_delay(self):
            self.mod_call_time = round(time.time() * 1000.0 + 30000)

        def can_call_mod(self) -> bool:
            return (time.time() * 1000.0 - self.mod_call_time) > 0

        def get_multiclients(self) -> List[ClientManager.Client]:
            """
            Return all clients connected to the server that share either the same IPID or same
            HDID as this client, sorted in increasing order by client ID.

            Returns
            -------
            list of ClientManager.Client
                Multiclients.

            """

            ipid = self.server.client_manager.get_targets(self, TargetType.IPID, self.ipid, False)
            hdid = self.server.client_manager.get_targets(self, TargetType.HDID, self.hdid, False)
            return sorted(set(ipid + hdid))

        def add_to_charlog(self, text: str):
            ctime = Constants.get_time()
            if len(self.char_log) >= 20:
                self.char_log.pop(0)

            self.char_log.append(f'{ctime} | {text}')

        def get_charlog(self) -> str:
            info = '== Character details log of client {} =='.format(self.id)

            if not self.char_log:
                info += ('\r\nClient has not changed their character information since joining the '
                         'server.')
            else:
                for log in self.char_log:
                    info += '\r\n*{}'.format(log)
            return info

        def get_info(self, as_mod: bool = False, as_cm: bool = False, identifier=None):
            if identifier is None:
                identifier = self.id

            info = '== Client information of {} =='.format(identifier)
            ipid = self.ipid if as_mod or as_cm else "-"
            hdid = self.hdid if as_mod or as_cm else "-"
            info += '\n*CID: {}. IPID: {}. HDID: {}'.format(self.id, ipid, hdid)
            info += ('\n*Character name: {}. Showname: {}. OOC username: {}'
                     .format(self.get_char_name(), self.showname, self.name))
            info += ('\n*Actual character folder: {}. Character showname: {}.'
                     .format(self.char_folder, self.char_showname))
            if self.files is None:
                info += ('\n*Character files: Not set.')
            else:
                info += ('\n*Character files: {} | {}'.format(self.files[0], self.files[1]))
            info += '\n*In area: {}-{}'.format(self.area.id, self.area.name)
            info += '\n*Last IC message: {}'.format(self.last_ic_message)
            info += '\n*Last OOC message: {}'.format(self.last_ooc_message)
            info += ('\n*Is GM? {}. Is CM? {}. Is mod? {}.'
                     .format(self.is_gm, self.is_cm, self.is_mod))
            info += ('\n*Is sneaking? {}. Is bleeding? {}. Is handicapped? {}'
                     .format(not self.is_visible, self.is_bleeding, self.is_movement_handicapped))
            info += ('\n*Is blinded? {}. Is deafened? {}. Is gagged? {}'
                     .format(self.is_blind, self.is_deaf, self.is_gagged))
            info += ('\n*Is transient? {}. Has autopass? {}. Clients open: {}'
                     .format(self.is_transient, self.autopass, len(self.get_multiclients())))
            info += '\n*Is muted? {}. Is OOC Muted? {}'.format(self.is_muted, self.is_ooc_muted)
            if self.multi_ic is None:
                areas = set()
            else:
                start, end = self.multi_ic[0].id, self.multi_ic[1].id
                areas = {area for area in self.server.area_manager.areas if start <= area.id <= end}
            info += ('\n*Global IC range: {}. Global IC prefix: {}'
                     .format(Constants.format_area_ranges(areas),
                             'None' if not self.multi_ic_pre else f'`{self.multi_ic_pre}`'))
            info += '\n*Following: {}'.format(self.following.id if self.following else "-")
            info += '\n*Followed by: {}'.format(", ".join([str(c.id) for c in self.followedby])
                                                if self.followedby else "-")
            info += '\n*Is Using: {0[0]} {0[1]}'.format(self.version)
            info += ('\n*Online for: {}. Last active: {}'
                     .format(Constants.time_elapsed(self.joined), self.last_active))
            return info

        @property
        def zone_watched(self) -> ZoneManager.Zone:
            """
            Declarator for a public zone_watched attribute.
            """

            return self._zone_watched

        @zone_watched.setter
        def zone_watched(self, new_zone_value):
            """
            Set the zone_watched parameter to the given one.

            Parameters
            ----------
            new_zone_value: ZoneManager.Zone or None
                New zone the client is watching.

            Raises
            ------
            ClientError:
                If the client was not watching a zone and new_zone_value is None or,
                if the client was watching a zone and new_zone_value is not None.
            """

            if new_zone_value is None and self._zone_watched is None:
                raise ClientError('This client is already not watching a zone.')
            if new_zone_value is not None and self._zone_watched is not None:
                raise ClientError('This client is already watching a zone.')

            self._zone_watched = new_zone_value

        def __lt__(self, other: Any) -> bool:
            """
            If other is an instance of ClientManager.Client, return True if self has lower id
            than other, False otherwise. Otherwise, return the standard Python call of self < other.

            Parameters
            ----------
            other : Any
                Object to compare.

            Raises
            ------
            TypeError
                If self and other cannot be compared.

            Returns
            -------
            bool
                True if self.id < other.id, False otherwise.

            """

            if not isinstance(other, ClientManager.Client):
                return super().__lt__(other)
            return self.id < other.id

        def __repr__(self):
            return ('C::{}:{}:{}:{}:{}:{}:{}'
                    .format(self.id, self.ipid, self.name, self.get_char_name(), self.showname,
                            self.is_staff(), self.area.id))

    def __init__(self, server: TsuserverDR, client_obj: typing.Type[ClientManager.Client] = None):
        if client_obj is None:
            self.client_obj = self.Client

        self.clients: Set[client_obj] = set()
        self.server = server
        self.cur_id = [False] * self.server.config['playerlimit']
        self.client_obj = client_obj

        # Phantom peek timer stuff
        base_time = 300
        _phantom_peek_timer_min = base_time - base_time/2
        _phantom_peek_timer_max = base_time + base_time/2
        _phantom_peek_fuzz_per_client = base_time/2
        self.phantom_peek_timer = self.server.timer_manager.new_timer(
            auto_restart=True,
            max_value=random.randint(int(_phantom_peek_timer_min), int(_phantom_peek_timer_max))
            )

        def _phantom_peek():
            for client in self.clients:
                if client.char_id is None:
                    # Only makes sense for proper players
                    continue
                zone = client.area.in_zone
                if zone and zone.is_property('Paranoia'):
                    zone_paranoia, = zone.get_property('Paranoia')
                else:
                    zone_paranoia = 0
                threshold = (client.paranoia+zone_paranoia)/100
                if random.random() < threshold:
                    delay = random.randint(0, int(_phantom_peek_fuzz_per_client)-1)
                    self.server.tasker.create_task(client, ['as_phantom_peek', delay])
            self.phantom_peek_timer.set_max_value(
                random.randint(int(_phantom_peek_timer_min), int(_phantom_peek_timer_max))
            )

        self.phantom_peek_timer._on_max_end = _phantom_peek
        self.phantom_peek_timer.start()

    def new_client(self, transport, client_obj: typing.Type[ClientManager.Client] = None,
                   my_protocol=None):
        ipid = None

        if client_obj is None:
            client_obj = self.Client

        cur_id = -1
        for i in range(self.server.config['playerlimit']):
            if not self.cur_id[i]:
                cur_id = i
                break
        c = client_obj(self.server, transport, cur_id, ipid, my_protocol=my_protocol)
        self.clients.add(c)

        # Check if server is full, and if so, send number of players and disconnect
        if cur_id == -1:
            c.send_command_dict('PN', {
                'player_count': self.server.get_player_count(),
                'player_limit': self.server.config['playerlimit']
                })
            c.disconnect()
            return c
        self.cur_id[cur_id] = True
        self.server.tasker.client_tasks[cur_id] = dict()
        return c

    def remove_client(self, client: ClientManager.Client):
        # Clients who are following the now leaving client should no longer follow them
        if client.followedby:
            followedby_copy = client.followedby.copy()
            for c in followedby_copy:
                c.unfollow_user()

        # Clients who were being followed by the now leaving client should no longer have a pointer
        # indicating they are being followed by them
        if client.following:
            client.following.followedby.remove(client)

        if client.id >= 0:  # Avoid having pre-clients do this (before they are granted a cID)
            self.cur_id[client.id] = False
            # Cancel client's pending tasks
            for task_id in self.server.tasker.client_tasks[client.id].copy():
                self.server.tasker.remove_task(client, [task_id])

        # If the client was part of a party, remove them from the party
        if client.party:
            client.party.remove_member(client)

        # If the client was watching a zone, remove them from the zone's watcher list, and check if
        # the zone is now empty.
        backup_zone = client.zone_watched

        if backup_zone:
            backup_zone.remove_watcher(client)

            if backup_zone.get_watchers():
                client.send_ooc_others('(X) {} [{}] disconnected while watching your zone ({}).'
                                    .format(client.displayname, client.id, client.area.id),
                                    part_of=backup_zone.get_watchers())
            elif backup_zone.get_players():
                # Do nothing, client would not receive anything anyway as it dc'd
                # client.send_ooc('(X) Warning: The zone no longer has any watchers.')
                pass
            else:
                pass
                # Not needed, ran in remove_watcher
                # client.send_ooc('(X) As you were the last person in an area part of it or who '
                #                 'was watching it, your zone has been deleted.')
                # client.send_ooc_others('Zone `{}` was automatically ended as no one was in '
                #                        'an area part of it or was watching it anymore.'
                #                        .format(backup_zone.get_id()), is_officer=True)

        if client.area.in_zone:
            if client.area.in_zone.is_player(client):
                client.area.in_zone.remove_player(client)

            # If the client was in an area part of a zone, notify all of its watchers except if they
            # have been already notified. This would happen if a client is in an area part of zone A
            # but they are watching some different zone B instead.
            if backup_zone != client.area.in_zone:
                client.send_ooc_others('(X) {} [{}] disconnected in your zone ({}).'
                                    .format(client.displayname, client.id, client.area.id),
                                    is_zstaff=True)

        client.publisher.publish('client_destroyed', {})

        # Moreover, free up the client ID from the set of ignored IDs for all players
        for other in self.clients:
            if client == other:
                continue
            if client.id in other.ignored_players:
                other.ignored_players.remove(client.id)

        # Finally, for every other client, remove the remembered status
        for other in self.clients:
            if client == other:
                continue
            if client.id in other.remembered_statuses:
                other.remembered_statuses.pop(client.id)

        # Moreover, free up the client ID from the set of ignored IDs for all players
        for other in self.clients:
            if client == other:
                continue
            if client.id in other.ignored_players:
                other.ignored_players.remove(client.id)

        self.clients.remove(client)

    def is_client(self, client: ClientManager.Client) -> bool:
        return client in self.clients

    def get_targets(self, client: ClientManager.Client, key: TargetType, value: Any,
                    local: bool = False) -> List[ClientManager.Client]:
        # possible keys: ip, OOC, id, cname, ipid, hdid, showname
        areas = None
        if local:
            areas = [client.area]
        else:
            areas = client.server.area_manager.areas
        targets = []
        if key == TargetType.ALL:
            for nkey in range(8):
                targets += self.get_targets(client, nkey, value, local)
        for area in areas:
            for target in area.clients:
                if key == TargetType.IP:
                    if target.get_ipreal().lower().startswith(value.lower()):
                        targets.append(target)
                elif key == TargetType.OOC_NAME:
                    if target.name.lower().startswith(value.lower()):
                        targets.append(target)
                elif key == TargetType.CHAR_NAME:
                    if target.get_char_name().lower().startswith(value.lower()):
                        targets.append(target)
                elif key == TargetType.CHAR_FOLDER:
                    if target.char_folder.lower().startswith(value.lower()):
                        targets.append(target)
                elif key == TargetType.ID:
                    if target.id == value:
                        targets.append(target)
                elif key == TargetType.IPID:
                    if target.ipid == value:
                        targets.append(target)
                elif key == TargetType.HDID:
                    if target.hdid == value:
                        targets.append(target)
                elif key == TargetType.SHOWNAME:
                    if target.showname.lower().startswith(value.lower()):
                        targets.append(target)
                elif key == TargetType.CHAR_SHOWNAME:
                    if target.char_showname.lower().startswith(value.lower()):
                        targets.append(target)
        return targets

    def get_muted_clients(self) -> List[ClientManager.Client]:
        clients = []
        for client in self.clients:
            if client.is_muted:
                clients.append(client)
        return clients

    def get_ooc_muted_clients(self) -> List[ClientManager.Client]:
        clients = []
        for client in self.clients:
            if client.is_ooc_muted:
                clients.append(client)
        return clients

    def get_target_public(self, client: ClientManager.Client, identifier: str ,
                          only_in_area: bool = False) -> Tuple[ClientManager.Client, str, str]:
        """
        If the first entry of `identifier` is an ID of some client, return that client.
        Otherwise, return the client in the same area as `client` such that one of the
        following is true:
            * Their character name starts with `identifier`
            * Their character they have iniedited to starts with `identifier`
            * Their custom showname starts with `identifier`
            * Their OOC name starts with `identifier`
        Note these criteria are public information for any client regardless of rank.
        If `client` is not a staff member, targets that are sneaking will be discarded if `client`
        is not sneaking or, if they are, they are not part of a party of the same party as the
        target. No output messages will include these discarded targets, even for error messages.

        Parameters
        ----------
        client: ClientManager.Client
            Client whose area will be considered when looking for targets
        identifier: str
            Identifier for target
        only_in_area: bool (optional)
            If search should be limited just to area for parameters guaranteed to be unique as well
            (such as client ID). By default false.

        Returns
        -------
        (ClientManager.Client, str, str)
            Client with an identifier that matches `identifier` as previously described.
            The match that was made, using as much from `identifier` as possible.
            The substring of `identifier` that was not used.

        Raises
        ------
        ClientError:
            If either no clients or more than one client matches the identifier.

        """

        split_identifier = identifier.split(' ')
        multiple_match_mes = ''
        valid_targets = list()

        def _discard_sneaked_if_needed(targets):
            try:
                party_sender = client.get_party()
            except PartyError:
                party_sender = None

            new_targets = set()
            for target in targets:
                if client.is_staff() or target.is_visible:
                    new_targets.add(target)
                # Only consider a sneaked target as valid if the following is true:
                # 1. Client is not visible
                # 2. Client and target are part of the same party
                elif (not client.is_visible and party_sender):
                    try:
                        party_target = target.get_party()
                    except PartyError:
                        party_target = None

                    if party_sender == party_target:
                        new_targets.add(target)
            return new_targets

        for word_number in range(len(split_identifier)):
            # As len(split_identifier) >= 1, this for loop is run at least once, so we can use
            # top-level variables defined here outside the for loop

            # Greedily try and find the smallest possible identifier that gets one unique target
            identity, rest = (' '.join(split_identifier[:word_number+1]),
                              ' '.join(split_identifier[word_number+1:]))
            # First pretend the identity is a client ID, which is unique
            if identity.isdigit():
                targets = set(self.get_targets(client, TargetType.ID, int(identity), only_in_area))
                targets = _discard_sneaked_if_needed(targets)
                if len(targets) == 1:
                    # Found unique match
                    valid_targets = targets
                    valid_match = identity
                    valid_rest = rest
                    break

            # Otherwise, other identifiers may not be unique, so consider all possibilities
            # Pretend the identity is a character name, iniswapped to folder,
            # a showname or OOC name
            possibilities = [
                (TargetType.CHAR_NAME, lambda target: target.get_char_name()),
                (TargetType.CHAR_FOLDER, lambda target: target.char_folder),
                (TargetType.SHOWNAME, lambda target: target.showname),
                (TargetType.CHAR_SHOWNAME, lambda target: target.char_showname),
                (TargetType.OOC_NAME, lambda target: target.name)]
            targets = set()

            # Match against everything
            for possibility in possibilities:
                id_type, id_value = possibility
                new_targets = set(self.get_targets(client, id_type, identity, True))
                new_targets = _discard_sneaked_if_needed(new_targets)
                if new_targets:
                    targets |= new_targets
                    matched = id_value(new_targets.pop())

            if not targets:
                # Covers both the case where no targets were found (at which case no targets will
                # be found later on)
                break
            if len(targets) == 1:
                # Covers the case where exactly one target is found. As the algorithm is meant to
                # produce a greedy result, the for loop will continue in case a larger selection of
                # `identifier` can be matched to a single target.
                valid_targets = targets
                valid_match = matched
                valid_rest = rest
            else:
                # Otherwise, our identity guess was not precise enough, so keep track of that
                # for later and continue with the for loop
                multiple_match_mes = 'Multiple targets match identifier `{}`'.format(identity)
                for target in sorted(list(targets)):
                    char = target.get_char_name()
                    if target.char_folder and target.char_folder != char:  # Show iniswap if needed
                        char = '{}/{}'.format(char, target.char_folder)

                    multiple_match_mes += ('\r\n*[{}] {} ({}) (OOC: {})'
                                           .format(target.id, char, target.showname, target.name))
        if not valid_targets or len(valid_targets) > 1:
            # If was able to match more than one at some point, return that
            if multiple_match_mes:
                raise ClientError(multiple_match_mes)
            # Otherwise, show that no match was ever found
            raise ClientError('No targets with identifier `{}` found.'.format(identifier))

        # For `matched` to be undefined, no targets should have been matched, which would have
        # been caught before.
        return valid_targets.pop(), valid_match, valid_rest<|MERGE_RESOLUTION|>--- conflicted
+++ resolved
@@ -636,16 +636,9 @@
 
         def send_music(self, name=None, char_id=None, showname=None, force_same_restart=None,
                        loop=None, channel=None, effects=None):
-<<<<<<< HEAD
-            if not self.packet_handler.HAS_CLIENTSIDE_MUSIC_LOOPING:
+            if not self.packet_handler.HAS_CLIENTSIDE_MUSIC_LOOPING and self.packet_handler != clients.ClientDRO1d1d0():
                 if name in self.server.new_110_music:
                     name = name.replace('.opus', '.mp3')
-=======
-            if not self.packet_handler.HAS_CLIENTSIDE_MUSIC_LOOPING and self.packet_handler != clients.ClientDRO1d1d0():
-                file_extension_location = name.rfind('.')
-                if file_extension_location >= 0:
-                    name = name[:file_extension_location]
->>>>>>> abb37ef1
 
             self.send_command_dict('MC', {
                 'name': name,
