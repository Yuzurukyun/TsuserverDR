# tsuserver3, an Attorney Online server
#
# Copyright (C) 2016 argoneus <argoneuscze@gmail.com>
#
# This program is free software: you can redistribute it and/or modify
# it under the terms of the GNU General Public License as published by
# the Free Software Foundation, either version 3 of the License, or
# (at your option) any later version.
#
# This program is distributed in the hope that it will be useful,
# but WITHOUT ANY WARRANTY; without even the implied warranty of
# MERCHANTABILITY or FITNESS FOR A PARTICULAR PURPOSE.  See the
# GNU General Public License for more details.
#
# You should have received a copy of the GNU General Public License
# along with this program.  If not, see <http://www.gnu.org/licenses/>.

from server import fantacrypt
from server import logger
from server.exceptions import ClientError, AreaError

import time


class ClientManager:
    class Client:
        def __init__(self, server, transport, user_id):
            self.transport = transport
            self.hdid = ''
            self.id = user_id
            self.char_id = -1
            self.area = server.area_manager.default_area()
            self.server = server
            self.name = ''
            self.is_mod = False
            self.pos = ''
            self.muted_global = False
            self.muted_adverts = False
            self.is_muted = False
<<<<<<< HEAD
            self.mod_call_time = 0
=======
            self.in_rp = False
>>>>>>> 86bf6458

        def send_raw_message(self, msg):
            self.transport.write(msg.encode('utf-8'))

        def send_command(self, command, *args):
            if args:
                self.send_raw_message('{}#{}#%'.format(command, '#'.join([str(x) for x in args])))
            else:
                self.send_raw_message('{}#%'.format(command))

        def send_host_message(self, msg):
            self.send_command('CT', self.server.config['hostname'], msg)

        def send_motd(self):
            self.send_host_message('=== MOTD ===\r\n{}\r\n============='.format(self.server.config['motd']))

        def disconnect(self):
            self.transport.close()

        def change_character(self, char_id, force=False):
            if not self.server.is_valid_char_id(char_id):
                raise ClientError('Invalid Character ID.')
            if not force and not self.area.is_char_available(char_id):
                raise ClientError('Character not available.')
            old_char = self.get_char_name()
            self.char_id = char_id
            self.send_command('PV', self.id, 'CID', self.char_id)
            logger.log_server('[{}]Changed character from {} to {}.'
                              .format(self.area.id, old_char, self.get_char_name()), self)

        def reload_character(self):
            try:
                self.change_character(self.char_id, True)
            except ClientError:
                raise

        def change_area(self, area):
            if self.area == area:
                raise ClientError('You are already in this area.')
            if area.is_locked and not self.is_mod:
                self.send_host_message("That area is locked!")
                return
            old_area = self.area
            if not area.is_char_available(self.char_id):
                try:
                    new_char_id = area.get_rand_avail_char_id()
                except AreaError:
                    raise ClientError('No available characters in that area.')

                self.change_character(new_char_id)
                self.send_host_message('Character taken, switched to {}.'.format(self.get_char_name()))

            self.area.remove_client(self)
            self.area = area
            area.new_client(self)

            self.send_host_message('Changed area to {}.'.format(area.name))
            logger.log_server(
                '[{}]Changed area from {} ({}) to {} ({}).'.format(self.get_char_name(), old_area.name, old_area.id,
                                                                   self.area.name, self.area.id), self)
            self.send_command('HP', 1, self.area.hp_def)
            self.send_command('HP', 2, self.area.hp_pro)
            self.send_command('BN', self.area.background)
            self.send_command('LE', *self.area.get_evidence_list())

        def send_area_list(self):
            msg = '=== Areas ==='
            for i, area in enumerate(self.server.area_manager.areas):
                msg += '\r\nArea {}: {} (users: {})'.format(i, area.name, len(area.clients))
                if self.area == area:
                    msg += ' [*]'
                msg += '\r\n[{}]'.format(area.status)
                if area.is_locked:
                    msg += '[LOCKED]'
            self.send_host_message(msg)

        def send_limited_area_list(self):
            msg = '=== Areas ==='
            for i, area in enumerate(self.server.area_manager.areas):
                msg += '\r\nArea {}: {}'.format(i, area.name)
                if self.area == area:
                    msg += ' [*]'
            self.send_host_message(msg)

        def get_area_info(self, area_id):
            info = ''
            try:
                area = self.server.area_manager.get_area_by_id(area_id)
            except AreaError:
                raise
            info += '= Area {}: {} =='.format(area.id, area.name)
            sorted_clients = sorted(area.clients, key=lambda x: x.get_char_name())
            for c in sorted_clients:
                info += '\r\n{}'.format(c.get_char_name())
                if self.is_mod:
                    info += ' ({})'.format(c.get_ip())
            return info

        def send_area_info(self, area_id):
            try:
                info = self.get_area_info(area_id)
            except AreaError:
                raise
            self.send_host_message(info)

        def send_all_area_info(self):
            info = '== Area List =='
            for i in range(len(self.server.area_manager.areas)):
                info += '\r\n{}'.format(self.get_area_info(i))
            self.send_host_message(info)

        def send_done(self):
            avail_char_ids = set(range(len(self.server.char_list))) - set([x.char_id for x in self.area.clients])
            char_list = [-1] * len(self.server.char_list)
            for x in avail_char_ids:
                char_list[x] = 0
            self.send_command('CharsCheck', *char_list)
            self.send_command('HP', 1, self.area.hp_def)
            self.send_command('HP', 2, self.area.hp_pro)
            self.send_command('BN', self.area.background)
            self.send_command('LE', *self.area.get_evidence_list())
            self.send_command('MM', 1)
            self.send_command('OPPASS', fantacrypt.fanta_encrypt(self.server.config['guardpass']))
            self.send_command('DONE')

        def char_select(self):
            self.char_id = -1
            self.send_done()

        def auth_mod(self, password):
            if self.is_mod:
                raise ClientError('Already logged in.')
            if password == self.server.config['modpass']:
                self.is_mod = True
            else:
                raise ClientError('Invalid password.')

        def get_ip(self):
            return self.transport.get_extra_info('peername')[0]

        def get_char_name(self):
            if self.char_id == -1:
                return 'CHAR_SELECT'
            return self.server.char_list[self.char_id]

        def change_position(self, pos=''):
            if pos not in ('', 'def', 'pro', 'hld', 'hlp', 'jud', 'wit'):
                raise ClientError('Invalid position. Possible values: def, pro, hld, hlp, jud, wit.')
            self.pos = pos

        def set_mod_call_delay(self):
            self.mod_call_time = round(time.time() * 1000.0 + 30000)

        def can_call_mod(self):
            return (time.time() * 1000.0 - self.mod_call_time) > 0

    def __init__(self, server):
        self.clients = set()
        self.cur_id = 0
        self.server = server

    def new_client(self, transport):
        c = self.Client(self.server, transport, self.cur_id)
        self.clients.add(c)
        self.cur_id += 1
        return c

    def remove_client(self, client):
        self.clients.remove(client)

    def get_targets_by_ip(self, ip):
        clients = []
        for client in self.clients:
            if client.get_ip() == ip:
                clients.append(client)
        return clients

    def get_targets_by_ooc_name(self, name):
        clients = []
        for client in self.clients:
            if client.name.lower() == name.lower():
                clients.append(client)
        return clients

    def get_targets(self, client, target):
        # check if it's IP but only if mod
        if client.is_mod:
            clients = self.get_targets_by_ip(target)
            if clients:
                return clients
        # check if it's a character name in the same area
        c = client.area.get_target_by_char_name(target)
        if c:
            return [c]
        # check if it's an OOC name
        ooc = self.get_targets_by_ooc_name(target)
        if ooc:
            return ooc
        return None

    def get_muted_clients(self):
        clients = []
        for client in self.clients:
            if client.is_muted:
                clients.append(client)
        return clients<|MERGE_RESOLUTION|>--- conflicted
+++ resolved
@@ -37,11 +37,8 @@
             self.muted_global = False
             self.muted_adverts = False
             self.is_muted = False
-<<<<<<< HEAD
             self.mod_call_time = 0
-=======
             self.in_rp = False
->>>>>>> 86bf6458
 
         def send_raw_message(self, msg):
             self.transport.write(msg.encode('utf-8'))
