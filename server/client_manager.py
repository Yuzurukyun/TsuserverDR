--- conflicted
+++ resolved
@@ -32,15 +32,10 @@
 from server import client_changearea
 from server import fantacrypt
 from server import logger
-<<<<<<< HEAD
 from server.exceptions import AreaError, ClientError, GameError, PartyError, TrialError
 from server.constants import TargetType, Constants
 from server.subscriber import Publisher
 
-=======
-from server.exceptions import AreaError, ClientError, PartyError
-from server.constants import TargetType, Constants, Clients
->>>>>>> f129081c
 
 class ClientManager:
     class Client:
@@ -49,7 +44,6 @@
             self.server = server
             self.transport = transport
             self.area_changer = client_changearea.ClientChangeArea(self)
-<<<<<<< HEAD
             self.can_join = 0  # Needs to be 2 to actually connect
             self.can_askchaa = True  # Needs to be true to process an askchaa packet
             self.version = ('Undefined', 'Undefined')  # AO version used established through ID pack
@@ -58,14 +52,6 @@
             self.publisher = Publisher(self)
 
             self.disconnected = False
-=======
-            self.can_join = 0 # Needs to be 2 to actually connect
-            self.can_askchaa = True # Needs to be true to process an askchaa packet
-            self.version = ('Undefined', 'Undefined') # AO version used, established through ID pack
-            self.packet_handler = Clients.ClientDROLegacy
-            self.bad_version = False
-
->>>>>>> f129081c
             self.hdid = ''
             self.ipid = ipid
             self.id = user_id
@@ -144,29 +130,16 @@
             self.claimed_folder = ''
 
             # Anti IC-flood-with-copy stuff
-<<<<<<< HEAD
             self.last_ic_raw_message = None  # The last IC message they tried to send, without any
             # modifications that it may have undergone afterwards (say, via gimp, gag, etc.)
             self.last_ic_char = ''  # The char they used to send their last IC message, not
             # necessarily equivalent to self.get_char_name()
 
             # music flood-guard stuff
-=======
-            self.last_ic_raw_message = None # The last IC message they tried to send, without any
-            # modifications that it may have undergone afterwards (say, via gimp, gag, etc.)
-            self.last_ic_char = '' # The char they used to send their last IC message, not
-            # necessarily equivalent to self.get_char_name()
-            self.last_ic_received_mine = False # True if the last IC message this player received
-            # came from their doing, false otherwise.
-
-            #music flood-guard stuff
-            self.mus_counter = 0
->>>>>>> f129081c
             self.mute_time = 0
             self.mflood_interval = self.server.config['music_change_floodguard']['interval_length']
             self.mflood_times = self.server.config['music_change_floodguard']['times_per_interval']
             self.mflood_mutelength = self.server.config['music_change_floodguard']['mute_length']
-<<<<<<< HEAD
             self.mflood_log = list()
 
         def send_raw_message(self, msg: str):
@@ -182,13 +155,6 @@
             else:
                 if self.server.print_packets:
                     print(f'< {self.id}: {msg} || FAILED: Socket closed')
-=======
-            self.mus_change_time = [x * self.mflood_interval for x in range(self.mflood_times)]
-
-        def send_raw_message(self, msg):
-            # print(f'< {self.id}: {msg}')
-            self.transport.write(msg.encode('utf-8'))
->>>>>>> f129081c
 
         def send_command(self, command: str, *args: List):
             if args:
@@ -200,7 +166,6 @@
                             args = tuple(lst)
                             break
 
-<<<<<<< HEAD
             command, *args = Constants.encode_ao_packet([command] + list(args))
             message = f'{command}#'
             for arg in args:
@@ -214,9 +179,6 @@
                                    {'contents': dargs.copy()})
 
         def prepare_command(self, identifier, dargs):
-=======
-        def prepare_command(self, identifier, pargs):
->>>>>>> f129081c
             """
             Prepare a packet so that the client's specific protocol can recognize it.
 
@@ -224,28 +186,19 @@
             ----------
             identifier : str
                 ID of the packet to send.
-<<<<<<< HEAD
             dargs : dict of str to Any
-=======
-            pargs : dict of str to Any
->>>>>>> f129081c
                 Original packet arguments, which will be modified to satisfy the client's protocol.
                 Map is of argument name to argument value.
 
             Returns
             -------
-<<<<<<< HEAD
             final_dargs : dict of str to Any
-=======
-            final_pargs : dict of str to Any
->>>>>>> f129081c
                 Modified packet arguments. Map is of argument name to argument value.
             to_send : list of str
                 Packet argument values listed in the order the client protocol expects.
 
             """
 
-<<<<<<< HEAD
             final_dargs = dict()
             to_send = list()
             idn = f'{identifier.upper()}_OUTBOUND'
@@ -283,25 +236,6 @@
                 pred = lambda x: True
             if not_to is None:
                 not_to = set()
-=======
-            final_pargs = dict()
-            to_send = list()
-
-            outbound_args = self.packet_handler['{}_OUTBOUND'.format(identifier.upper())].value
-
-            for (field, default_value) in outbound_args:
-                try:
-                    value = pargs[field]
-                except KeyError: # If the key was popped/is missing, use defaults then
-                    value = default_value
-                to_send.append(value)
-                final_pargs[field] = value
-
-            return final_pargs, to_send
-
-        def send_ooc(self, msg, username=None, allow_empty=False, is_staff=None, is_officer=None,
-                     in_area=None, not_to=None, to_blind=None, to_deaf=None, pred=None):
->>>>>>> f129081c
             if not allow_empty and not msg:
                 return
             if username is None:
@@ -406,7 +340,6 @@
                 if self.is_blind:
                     pargs['anim'] = '../../misc/blank'
                     self.send_background(name=self.server.config['blackout_background'])
-<<<<<<< HEAD
                 # If self just spoke while in first person mode, change the message they receive
                 # accordingly for them so they do not see themselves talking
                 # Also do this replacement if the sender is not in forward sprites mode
@@ -469,12 +402,6 @@
                         self.last_received_ic = [None, None, None]
                     # Otherwise, show message
                     else:
-=======
-                elif sender == self and self.first_person:
-                    last_area, last_args = self.last_ic_notme
-                    # Check that the last received message exists and comes from the current area
-                    if self.area.id == last_area and last_args:
->>>>>>> f129081c
                         pargs['folder'] = last_args['folder']
                         pargs['anim'] = last_args['anim']
                         pargs['pos'] = last_args['pos']
@@ -512,11 +439,7 @@
 
                 # Nerf message for deaf
                 # TEMPORARY: REMOVE FOR 4.3+CLIENT UPDATE
-<<<<<<< HEAD
                 # Remove the send_deaf_space variable eventually
-=======
-                # Remove the send_deaf_space requirement
->>>>>>> f129081c
                 if self.is_deaf and pargs['msg']:
                     if (bypass_deafened_starters or
                         (not pargs['msg'].startswith(allowed_starters) and
@@ -528,19 +451,12 @@
                         self.send_deaf_space = not self.send_deaf_space
 
                 # TEMPORARY: REMOVE FOR 4.3+CLIENT UPDATE
-<<<<<<< HEAD
                 # Remove globalIC prefix to everyone but sender, but only if in DRO 1.0.0, to work
                 # around old client bug
                 if sender and sender.multi_ic and sender.multi_ic_pre:
                     if pargs['msg'].startswith(sender.multi_ic_pre):
                         if self != sender or sender.packet_handler == clients.ClientDRO1d0d0:
                             pargs['msg'] = pargs['msg'].replace(sender.multi_ic_pre, '', 1)
-=======
-                # Remove globalIC prefix to everyone but sender to work around client bug
-                if sender and sender.multi_ic_pre and pargs['msg'].startswith(sender.multi_ic_pre):
-                    if self != sender:
-                        pargs['msg'] = pargs['msg'].replace(sender.multi_ic_pre, '', 1)
->>>>>>> f129081c
 
                 # Modify shownames as needed
                 if self.is_blind and self.is_deaf and sender:
@@ -604,19 +520,6 @@
                            to_deaf=None, msg=None, folder=None, pos=None, char_id=None, ding=None,
                            color=None, showname=None):
 
-<<<<<<< HEAD
-=======
-            # Update the last IC received status being true or false
-            self.last_ic_received_mine = (sender == self)
-            self.send_command('MS', *to_send)
-
-        def send_ic_others(self, ic_params=None, params=None, sender=None, bypass_replace=False,
-                           pred=None, not_to=None, gag_replaced=False, is_staff=None, in_area=None,
-                           to_blind=None, to_deaf=None,
-                           msg=None, pos=None, cid=None, ding=None, color=None, showname=None):
-            if ic_params is not None:
-                self.ic_params_deprecation_warning()
->>>>>>> f129081c
             if not_to is None:
                 not_to = {self}
             else:
@@ -748,7 +651,7 @@
                 })
 
         def send_ic_blankpost(self):
-            if self.packet_handler == Clients.ClientDRO1d0d0:
+            if self.packet_handler == clients.ClientDRO1d0d0:
                 self.send_ic(msg='', bypass_replace=True)
 
         def send_background(self, name=None, pos=None):
@@ -944,7 +847,6 @@
             else:
                 raw_music_list = self.music_list
 
-<<<<<<< HEAD
             new_protocol = [
                 clients.ClientAO2d8d4,
                 clients.ClientAO2d9d0,
@@ -972,26 +874,6 @@
                 self.send_command_dict('FM', {
                     'music_ao2_list': music_list,
                     })
-=======
-            # KFO deals with music lists differently than other clients
-            # They want the area lists and music lists separate, so they will have it like that
-            if self.packet_handler not in [Clients.ClientAO2d8d4, Clients.ClientKFO2d8]:
-                reloaded_music_list = self.server.build_music_list_ao2(from_area=self.area, c=self,
-                                                                       music_list=raw_music_list)
-
-                # KEEP THE ASTERISK, unless you want a very weird single area comprised
-                # of all areas back to back forming a black hole area of doom and despair
-                # that crashes all clients that dare attempt join this area.
-                self.send_command('FM', *reloaded_music_list)
-            else:
-                area_list = self.server.build_music_list_ao2(from_area=self.area, c=self,
-                                                             include_areas=True,
-                                                             include_music=False)
-                self.send_command('FA', *area_list)
-                music_list = self.server.prepare_music_list(c=self,
-                                                            specific_music_list=raw_music_list)
-                self.send_command('FM', *music_list)
->>>>>>> f129081c
 
             # Update the new music list of the client once everything is done, if a new music list
             # was indeed loaded. Doing this only now prevents setting the music list to something
@@ -1456,7 +1338,6 @@
                 # * Any of the three
                 # 1. Client is yourself.
                 # 2. self is a staff member (or acting as mod).
-<<<<<<< HEAD
                 # 3. Client is visible, or they are not but self is not visible either and part of
                 # the same party as client
 
@@ -1481,20 +1362,6 @@
                 as_mod = self.is_officer()
             if include_ipid is None and as_mod:
                 include_ipid = True
-=======
-                # 3. Client is visible.
-                # 4. Client is a mod when requiring only mods be printed.
-
-                # If only_my_multiclients is set to True, only the clients opened by the current
-                # user will be listed. Useful for /multiclients.
-                if c.char_id is not None:
-                    cond = (c == self or self.is_staff() or as_mod or c.is_visible
-                            or (mods and c.is_mod))
-                    multiclient_cond = not only_my_multiclients or c in self.get_multiclients()
-
-                    if cond and multiclient_cond:
-                        sorted_clients.append(c)
->>>>>>> f129081c
 
             area = self.server.area_manager.get_area_by_id(area_id)
             clients = self.get_visible_clients(area, mods=mods, as_mod=as_mod,
@@ -1536,21 +1403,12 @@
                               mods, as_mod=None,
                               include_shownames=False, include_ipid=None,
                               only_my_multiclients=False):
-<<<<<<< HEAD
             # If area_id is -1, then return all areas.
             # If area_id is -2, then return all areas part of self's watched zone
             # If mods is True, then return only mods.
             # If include_shownames is True, then include non-empty custom shownames.
             # If include_ipid is True, then include IPIDs.
             # If only_my_multiclients is True, then include only clients opened by current player
-=======
-            #If area_id is -1, then return all areas.
-            #If area_id is -2, then return all areas part of self's watched zone
-            #If mods is True, then return only mods.
-            #If include_shownames is True, then include non-empty custom shownames.
-            #If include_ipid is True, then include IPIDs.
-            #If only_my_multiclients is True, then include only clients opened by the current player
->>>>>>> f129081c
             # Verify that it should send the area info first
             if not self.is_staff() and not as_mod:
                 getareas_restricted = (area_id < 0 and not self.area.rp_getareas_allowed)
@@ -1565,10 +1423,6 @@
             info = ''
             if area_id < 0:
                 # all areas info
-<<<<<<< HEAD
-=======
-                unrestricted_access_area = '<ALL>' in current_area.reachable_areas
->>>>>>> f129081c
 
                 if area_id == -1:
                     areas = self.server.area_manager.areas
@@ -1576,11 +1430,7 @@
                     zone = self.zone_watched
                     if zone is None:
                         raise ClientError(f'Client {self.id} is not watching a zone.')
-<<<<<<< HEAD
                     areas = sorted(list(zone.get_areas()), key=lambda a: a.id)
-=======
-                    areas = sorted(list(zone.get_areas()), key=lambda c: c.id)
->>>>>>> f129081c
                 else:
                     raise ValueError(f'Invalid area_id {area_id}')
 
@@ -1592,7 +1442,6 @@
                     # 2. The area is the client's area
                     # 3. The area is reachable and visibly reachable from the current one
                     norm_check = (len([c for c in area.clients if c.is_visible or c == self]) > 0
-<<<<<<< HEAD
                                   and (self.is_transient or area == self.area
                                        or (area.name in current_area.visible_reachable_areas
                                            and area.name in current_area.reachable_areas)))
@@ -1602,13 +1451,6 @@
                     staff_check = ((self.is_staff() or as_mod) and area.clients)
                     nonstaff_check = (not self.is_staff() and norm_check)
                     if staff_check or nonstaff_check:
-=======
-                                  and (unrestricted_access_area or self.is_transient
-                                       or area.name in current_area.reachable_areas))
-
-                    if (((self.is_staff() or as_mod) and len(area.clients) > 0)
-                        or (not self.is_staff() and norm_check)):
->>>>>>> f129081c
                         num, ainfo = self.get_area_info(area.id, mods, as_mod=as_mod,
                                                         include_shownames=include_shownames,
                                                         include_ipid=include_ipid,
@@ -1662,7 +1504,6 @@
 
             # If not spectator
             if self.char_id is not None and self.char_id >= 0:
-<<<<<<< HEAD
                 char_list[self.char_id] = 0  # Self is always available
             self.send_command_dict('CharsCheck', {
                 'chars_status_ao2_list': char_list,
@@ -1692,19 +1533,6 @@
                 'guard_pass': fantacrypt.fanta_encrypt(self.server.config['guardpass']),
                 })
 
-=======
-                char_list[self.char_id] = 0 # Self is always available
-            self.send_command('CharsCheck', *char_list)
-
-        def send_done(self):
-            self.refresh_char_list()
-            self.send_command('HP', 1, self.area.hp_def)
-            self.send_command('HP', 2, self.area.hp_pro)
-            self.send_background(name=self.area.background)
-            self.send_command('LE', *self.area.get_evidence_list(self))
-            self.send_command('MM', 1)
-            self.send_command('OPPASS', fantacrypt.fanta_encrypt(self.server.config['guardpass']))
->>>>>>> f129081c
             if self.char_id is None:
                 self.char_id = -1  # Set to a valid ID if still needed
             self.send_command_dict('DONE', dict())
@@ -1751,17 +1579,14 @@
             """
             return self.is_mod or self.is_cm or self.is_gm
 
-<<<<<<< HEAD
         def is_officer(self):
             """
             Returns True if logged in as Community Manager or Moderator.
             """
             return self.is_mod or self.is_cm
 
-        def login(self, arg: str, auth_command: Callable[[str, Optional[bool]]], role, announce_to_officers=True):
-=======
-        def login(self, arg, auth_command, role, announce_to_officers=True):
->>>>>>> f129081c
+        def login(self, arg: str, auth_command: Callable[[str, Optional[bool]]], role,
+                  announce_to_officers=True):
             """
             Wrapper function for the login method for all roles (GM, CM, Mod)
             """
@@ -1787,7 +1612,6 @@
                               'notifications, start watching it with /zone_watch {}'
                               .format(zone_id, zone_id))
 
-<<<<<<< HEAD
             # Send command hints for leading trials and other minigames
             try:
                 trial = self.server.trial_manager.get_trial_of_user(self)
@@ -1824,9 +1648,6 @@
                 self.can_bypass_iclock = False
 
         def auth_mod(self, password: str, announce_to_officers: bool = True):
-=======
-        def auth_mod(self, password, announce_to_officers=True):
->>>>>>> f129081c
             if self.is_mod:
                 raise ClientError('Already logged in.')
             if password == self.server.config['modpass']:
@@ -1840,11 +1661,7 @@
                                          .format(self.name, self.id), is_officer=True)
                 raise ClientError('Invalid password.')
 
-<<<<<<< HEAD
         def auth_cm(self, password: str, announce_to_officers: bool = True):
-=======
-        def auth_cm(self, password, announce_to_officers=True):
->>>>>>> f129081c
             if self.is_cm:
                 raise ClientError('Already logged in.')
             if password == self.server.config['cmpass']:
@@ -1858,11 +1675,7 @@
                                          .format(self.name, self.id), is_officer=True)
                 raise ClientError('Invalid password.')
 
-<<<<<<< HEAD
         def auth_gm(self, password: str , announce_to_officers: bool =True):
-=======
-        def auth_gm(self, password, announce_to_officers=True):
->>>>>>> f129081c
             if self.is_gm:
                 raise ClientError('Already logged in.')
 
@@ -1876,15 +1689,9 @@
 
             if password in valid_passwords:
                 if password == daily_gmpass:
-<<<<<<< HEAD
                     g_or_daily = 'daily password'
                 else:
                     g_or_daily = 'global password'
-=======
-                    g_or_daily = 'daily pass'
-                else:
-                    g_or_daily = 'global pass'
->>>>>>> f129081c
                 if announce_to_officers:
                     self.send_ooc_others('{} [{}] logged in as a game master with the {}.'
                                          .format(self.name, self.id, g_or_daily), is_officer=True)
@@ -1942,7 +1749,6 @@
                 self.send_ooc('You are no longer watching zone `{}`.'.format(target_zone.get_id()))
                 if target_zone.get_watchers():
                     self.send_ooc_others('(X) {} [{}] is no longer watching your zone.'
-<<<<<<< HEAD
                                          .format(self.displayname, self.id),
                                          part_of=target_zone.get_watchers())
                 elif target_zone.get_players():
@@ -1954,16 +1760,6 @@
                     # client.send_ooc_others('Zone `{}` was automatically deleted as no one was in '
                     #                        'an area part of it or was watching it anymore.'
                     #                        .format(target_zone.get_id()), is_officer=True)
-=======
-                                           .format(self.displayname, self.id),
-                                           part_of=target_zone.get_watchers())
-                else:
-                    self.send_ooc('As you were the last person watching it, your zone has been '
-                                  'deleted.')
-                    self.send_ooc_others('Zone `{}` was automatically deleted as no one was '
-                                         'watching it anymore.'.format(target_zone.get_id()),
-                                         is_officer=True)
->>>>>>> f129081c
 
             # If managing a day cycle clock, cancel it
             try:
@@ -1975,7 +1771,6 @@
             self.multi_ic = None
             self.multi_ic_pre = ''
 
-<<<<<<< HEAD
             # If following someone while not spectator, stop following
             if self.following:
                 self.send_ooc(f'You stopped following [{self.following.id}] '
@@ -1984,9 +1779,6 @@
                 self.unfollow_user()
 
         def get_hdid(self) -> str:
-=======
-        def get_hdid(self):
->>>>>>> f129081c
             return self.hdid
 
         def get_ip(self) -> int:
@@ -2023,13 +1815,9 @@
                 raise ClientError('Invalid position. '
                                   'Possible values: def, pro, hld, hlp, jud, wit.')
             self.pos = pos
-<<<<<<< HEAD
             self.send_command_dict('SP', {
                 'position': self.pos
                 })  # Send a "Set Position" packet
-=======
-            self.send_command('SP', self.pos) # Send a "Set Position" packet
->>>>>>> f129081c
 
         def set_mod_call_delay(self):
             self.mod_call_time = round(time.time() * 1000.0 + 30000)
@@ -2238,7 +2026,6 @@
         # the zone is now empty.
         backup_zone = client.zone_watched
 
-<<<<<<< HEAD
         if backup_zone:
             backup_zone.remove_watcher(client)
 
@@ -2279,24 +2066,6 @@
                 continue
             if client.id in other.remembered_statuses:
                 other.remembered_statuses.pop(client.id)
-=======
-        if client.zone_watched:
-            client.zone_watched.remove_watcher(client)
-            client.send_ooc_others('(X) {} [{}] disconnected while watching your zone ({}).'
-                                   .format(client.displayname, client.id, client.area.id),
-                                   part_of=backup_zone.get_watchers())
-            if not backup_zone.get_watchers():
-                client.send_ooc_others('Zone `{}` was automatically deleted as no one was watching '
-                                       'it anymore.'.format(backup_zone.get_id()), is_officer=True)
-
-        # If the client was in an area part of a zone, notify all of its watchers, except if they
-        # have been already notified. This would happen if a client is in an area part of zone A
-        # but they are watching some different zone B instead.
-        if client.area.in_zone and backup_zone != client.area.in_zone:
-            client.send_ooc_others('(X) {} [{}] disconnected in your zone ({}).'
-                                   .format(client.displayname, client.id, client.area.id),
-                                   is_zstaff=True)
->>>>>>> f129081c
 
         self.clients.remove(client)
 
@@ -2484,15 +2253,8 @@
                     if target.char_folder and target.char_folder != char:  # Show iniswap if needed
                         char = '{}/{}'.format(char, target.char_folder)
 
-<<<<<<< HEAD
                     multiple_match_mes += ('\r\n*[{}] {} ({}) (OOC: {})'
                                            .format(target.id, char, target.showname, target.name))
-=======
-                    multiple_match_message += ('\r\n*[{}] {} ({}) (OOC: {})'
-                                               .format(target.id, char, target.showname,
-                                                       target.name))
-
->>>>>>> f129081c
         if not valid_targets or len(valid_targets) > 1:
             # If was able to match more than one at some point, return that
             if multiple_match_mes:
