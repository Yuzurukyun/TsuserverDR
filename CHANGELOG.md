--- conflicted
+++ resolved
@@ -694,12 +694,10 @@
 ### 211210a (4.3.0-post4)
 * Fixed /help message adding a trailing period to the URL
 
-<<<<<<< HEAD
-### (4.3.1)
-* Added `visible_areas` support to `areas.yaml`. If included in an area, it will set the areas visible to a player in the area. By default it is the same as the reachable areas
-=======
 ### 220304a (4.3.0-post5)
 * Updated copyright notice for year to 2022
 * IPIDs are no longer generated and stored for clients that do not properly follow the AO protocol when logging in
 * Fixed issue that allowed some handshake commands to be accepted out of order
->>>>>>> 410b5cfd
+
+### (4.3.1)
+* Added `visible_areas` support to `areas.yaml`. If included in an area, it will set the areas visible to a player in the area. By default it is the same as the reachable areas