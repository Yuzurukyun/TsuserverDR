--- conflicted
+++ resolved
@@ -818,7 +818,9 @@
 * Fixed /lasterror providing duplicate error information
 * Fixed /clock_period erroring out if a non-numerical invalid hour start or hour length was given.
 
-<<<<<<< HEAD
+### 220926a (4.3.5-post1)
+* Fixed area list loading failing if there was a player in the process of joining a server
+
 ## (5.0.0)
 * Increased minimum Python version required to 3.9, added support for Python 3.11.
 * Fixed timer end notification showing the OOC name of the timer initiator as the timer name rather than the actual name
@@ -843,8 +845,4 @@
   - The compatibility bridge file `config/110_new_music.yaml`.
   - The area lists file `config/area_lists.yaml`
   - The music lists file `config/music_lists.yaml`
-  - The area templates file `config/area_templates.yaml`
-=======
-### 220926a (4.3.5-post1)
-* Fixed area list loading failing if there was a player in the process of joining a server
->>>>>>> 201ef5a8
+  - The area templates file `config/area_templates.yaml`