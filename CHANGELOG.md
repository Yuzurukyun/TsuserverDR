--- conflicted
+++ resolved
@@ -700,7 +700,6 @@
 * Fixed issue that allowed some handshake commands to be accepted out of order
 
 ### 220327a (4.3.0-post6)
-<<<<<<< HEAD
 * Fixed issue that allowed area or music lists that allowed some clients to send improper requests
 
 ### 220505a (4.3.1)
@@ -738,7 +737,4 @@
 * Changed double quotation marks to backticks when forwarding a screamed message in OOC
 * Increased the numbers of messages that must occur during a nonstop debate intermission before reminding the leaders to advance stage if necessary from 5 to 20
 * Sending a whisper while sneaked to a nonsneaked player that is not a member of the same party now displays the player's showname to the sneaked player (but still only question marks to the recipient)
-* Fixed some compatibility issues with AO 2.9
-=======
-* Fixed issue that allowed area or music lists that allowed some clients to send improper requests
->>>>>>> a3d4c691
+* Fixed some compatibility issues with AO 2.9